--- conflicted
+++ resolved
@@ -24,12 +24,8 @@
     <relativePath>../../pom.xml</relativePath>
   </parent>
   <artifactId>accumulo-examples-simple</artifactId>
-<<<<<<< HEAD
-  <name>Simple Examples</name>
+  <name>Apache Accumulo Simple Examples</name>
   <description>Simple Apache Accumulo examples.</description>
-=======
-  <name>Apache Accumulo Simple Examples</name>
->>>>>>> f0424608
   <dependencies>
     <dependency>
       <groupId>com.beust</groupId>
