--- conflicted
+++ resolved
@@ -19,12 +19,8 @@
   <modelVersion>4.0.0</modelVersion>
   <parent>
     <groupId>org.apache.accumulo</groupId>
-<<<<<<< HEAD
+    <artifactId>accumulo</artifactId>
     <version>1.6.0-SNAPSHOT</version>
-=======
-    <artifactId>accumulo</artifactId>
-    <version>1.5.0-SNAPSHOT</version>
->>>>>>> 64014e43
   </parent>
   <artifactId>accumulo-examples</artifactId>
   <packaging>pom</packaging>
