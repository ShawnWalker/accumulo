/*
 * Licensed to the Apache Software Foundation (ASF) under one or more
 * contributor license agreements.  See the NOTICE file distributed with
 * this work for additional information regarding copyright ownership.
 * The ASF licenses this file to You under the Apache License, Version 2.0
 * (the "License"); you may not use this file except in compliance with
 * the License.  You may obtain a copy of the License at
 *
 *     http://www.apache.org/licenses/LICENSE-2.0
 *
 * Unless required by applicable law or agreed to in writing, software
 * distributed under the License is distributed on an "AS IS" BASIS,
 * WITHOUT WARRANTIES OR CONDITIONS OF ANY KIND, either express or implied.
 * See the License for the specific language governing permissions and
 * limitations under the License.
 */
package org.apache.accumulo.core.client.mapreduce.lib.impl;

import static com.google.common.base.Preconditions.checkArgument;
import static java.nio.charset.StandardCharsets.UTF_8;
import static java.util.Objects.requireNonNull;

import java.io.ByteArrayInputStream;
import java.io.ByteArrayOutputStream;
import java.io.DataInputStream;
import java.io.DataOutputStream;
import java.io.IOException;
import java.util.ArrayList;
import java.util.Base64;
import java.util.Collection;
import java.util.HashMap;
import java.util.HashSet;
import java.util.Iterator;
import java.util.List;
import java.util.Map;
import java.util.Set;
import java.util.StringTokenizer;

import org.apache.accumulo.core.client.AccumuloException;
import org.apache.accumulo.core.client.AccumuloSecurityException;
import org.apache.accumulo.core.client.BatchScanner;
import org.apache.accumulo.core.client.ClientConfiguration;
import org.apache.accumulo.core.client.ClientSideIteratorScanner;
import org.apache.accumulo.core.client.Connector;
import org.apache.accumulo.core.client.Instance;
import org.apache.accumulo.core.client.IsolatedScanner;
import org.apache.accumulo.core.client.IteratorSetting;
import org.apache.accumulo.core.client.RowIterator;
import org.apache.accumulo.core.client.Scanner;
import org.apache.accumulo.core.client.TableNotFoundException;
import org.apache.accumulo.core.client.impl.ClientContext;
import org.apache.accumulo.core.client.impl.Credentials;
import org.apache.accumulo.core.client.impl.Tables;
import org.apache.accumulo.core.client.impl.TabletLocator;
import org.apache.accumulo.core.client.mapreduce.InputTableConfig;
import org.apache.accumulo.core.client.sample.SamplerConfiguration;
import org.apache.accumulo.core.data.Key;
import org.apache.accumulo.core.data.PartialKey;
import org.apache.accumulo.core.data.Range;
import org.apache.accumulo.core.data.Value;
import org.apache.accumulo.core.data.impl.KeyExtent;
import org.apache.accumulo.core.iterators.SortedKeyValueIterator;
import org.apache.accumulo.core.master.state.tables.TableState;
import org.apache.accumulo.core.metadata.MetadataTable;
import org.apache.accumulo.core.metadata.schema.MetadataSchema;
import org.apache.accumulo.core.sample.impl.SamplerConfigurationImpl;
import org.apache.accumulo.core.security.Authorizations;
import org.apache.accumulo.core.security.TablePermission;
import org.apache.accumulo.core.util.Pair;
import org.apache.accumulo.core.util.TextUtil;
import org.apache.hadoop.conf.Configuration;
import org.apache.hadoop.io.MapWritable;
import org.apache.hadoop.io.Text;
import org.apache.hadoop.io.Writable;
import org.apache.hadoop.util.StringUtils;

import com.google.common.collect.Maps;

/**
 * @since 1.6.0
 */
public class InputConfigurator extends ConfiguratorBase {

  /**
   * Configuration keys for {@link Scanner}.
   *
   * @since 1.6.0
   */
  public static enum ScanOpts {
    TABLE_NAME, AUTHORIZATIONS, RANGES, COLUMNS, ITERATORS, TABLE_CONFIGS, SAMPLER_CONFIG, CLASSLOADER_CONTEXT
  }

  /**
   * Configuration keys for various features.
   *
   * @since 1.6.0
   */
  public static enum Features {
    AUTO_ADJUST_RANGES, SCAN_ISOLATION, USE_LOCAL_ITERATORS, SCAN_OFFLINE, BATCH_SCANNER, BATCH_SCANNER_THREADS
  }

  /**
   * Sets the name of the context classloader to use for scans
   *
   * @param implementingClass
   *          the class whose name will be used as a prefix for the property configuration key
   * @param conf
   *          the Hadoop configuration object to configure
   * @param context
   *          the name of the context classloader
   * @since 1.8.0
   */
  public static void setClassLoaderContext(Class<?> implementingClass, Configuration conf, String context) {
    checkArgument(context != null, "context is null");
    conf.set(enumToConfKey(implementingClass, ScanOpts.CLASSLOADER_CONTEXT), context);
  }

  /**
   * Gets the name of the context classloader to use for scans
   *
   * @param implementingClass
   *          the class whose name will be used as a prefix for the property configuration key
   * @param conf
   *          the Hadoop configuration object to configure
   * @return the classloader context name
   * @since 1.8.0
   */
  public static String getClassLoaderContext(Class<?> implementingClass, Configuration conf) {
    return conf.get(enumToConfKey(implementingClass, ScanOpts.CLASSLOADER_CONTEXT), null);
  }

  /**
   * Sets the name of the input table, over which this job will scan.
   *
   * @param implementingClass
   *          the class whose name will be used as a prefix for the property configuration key
   * @param conf
   *          the Hadoop configuration object to configure
   * @param tableName
   *          the table to use when the tablename is null in the write call
   * @since 1.6.0
   */
  public static void setInputTableName(Class<?> implementingClass, Configuration conf, String tableName) {
    checkArgument(tableName != null, "tableName is null");
    conf.set(enumToConfKey(implementingClass, ScanOpts.TABLE_NAME), tableName);
  }

  /**
   * Sets the name of the input table, over which this job will scan.
   *
   * @param implementingClass
   *          the class whose name will be used as a prefix for the property configuration key
   * @param conf
   *          the Hadoop configuration object to configure
   * @since 1.6.0
   */
  public static String getInputTableName(Class<?> implementingClass, Configuration conf) {
    return conf.get(enumToConfKey(implementingClass, ScanOpts.TABLE_NAME));
  }

  /**
   * Sets the {@link Authorizations} used to scan. Must be a subset of the user's authorization. Defaults to the empty set.
   *
   * @param implementingClass
   *          the class whose name will be used as a prefix for the property configuration key
   * @param conf
   *          the Hadoop configuration object to configure
   * @param auths
   *          the user's authorizations
   * @since 1.6.0
   */
  public static void setScanAuthorizations(Class<?> implementingClass, Configuration conf, Authorizations auths) {
    if (auths != null && !auths.isEmpty())
      conf.set(enumToConfKey(implementingClass, ScanOpts.AUTHORIZATIONS), auths.serialize());
  }

  /**
   * Gets the authorizations to set for the scans from the configuration.
   *
   * @param implementingClass
   *          the class whose name will be used as a prefix for the property configuration key
   * @param conf
   *          the Hadoop configuration object to configure
   * @return the Accumulo scan authorizations
   * @since 1.6.0
   * @see #setScanAuthorizations(Class, Configuration, Authorizations)
   */
  public static Authorizations getScanAuthorizations(Class<?> implementingClass, Configuration conf) {
    String authString = conf.get(enumToConfKey(implementingClass, ScanOpts.AUTHORIZATIONS));
    return authString == null ? Authorizations.EMPTY : new Authorizations(authString.getBytes(UTF_8));
  }

  /**
   * Sets the input ranges to scan on all input tables for this job. If not set, the entire table will be scanned.
   *
   * @param implementingClass
   *          the class whose name will be used as a prefix for the property configuration key
   * @param conf
   *          the Hadoop configuration object to configure
   * @param ranges
   *          the ranges that will be mapped over
   * @throws IllegalArgumentException
   *           if the ranges cannot be encoded into base 64
   * @since 1.6.0
   */
  public static void setRanges(Class<?> implementingClass, Configuration conf, Collection<Range> ranges) {
    checkArgument(ranges != null, "ranges is null");

    ArrayList<String> rangeStrings = new ArrayList<>(ranges.size());
    try {
      for (Range r : ranges) {
        ByteArrayOutputStream baos = new ByteArrayOutputStream();
        r.write(new DataOutputStream(baos));
        rangeStrings.add(Base64.getEncoder().encodeToString(baos.toByteArray()));
      }
      conf.setStrings(enumToConfKey(implementingClass, ScanOpts.RANGES), rangeStrings.toArray(new String[0]));
    } catch (IOException ex) {
      throw new IllegalArgumentException("Unable to encode ranges to Base64", ex);
    }
  }

  /**
   * Gets the ranges to scan over from a job.
   *
   * @param implementingClass
   *          the class whose name will be used as a prefix for the property configuration key
   * @param conf
   *          the Hadoop configuration object to configure
   * @return the ranges
   * @throws IOException
   *           if the ranges have been encoded improperly
   * @since 1.6.0
   * @see #setRanges(Class, Configuration, Collection)
   */
  public static List<Range> getRanges(Class<?> implementingClass, Configuration conf) throws IOException {

    Collection<String> encodedRanges = conf.getStringCollection(enumToConfKey(implementingClass, ScanOpts.RANGES));
    List<Range> ranges = new ArrayList<>();
    for (String rangeString : encodedRanges) {
      ByteArrayInputStream bais = new ByteArrayInputStream(Base64.getDecoder().decode(rangeString));
      Range range = new Range();
      range.readFields(new DataInputStream(bais));
      ranges.add(range);
    }
    return ranges;
  }

  /**
   * Gets a list of the iterator settings (for iterators to apply to a scanner) from this configuration.
   *
   * @param implementingClass
   *          the class whose name will be used as a prefix for the property configuration key
   * @param conf
   *          the Hadoop configuration object to configure
   * @return a list of iterators
   * @since 1.6.0
   * @see #addIterator(Class, Configuration, IteratorSetting)
   */
  public static List<IteratorSetting> getIterators(Class<?> implementingClass, Configuration conf) {
    String iterators = conf.get(enumToConfKey(implementingClass, ScanOpts.ITERATORS));

    // If no iterators are present, return an empty list
    if (iterators == null || iterators.isEmpty())
      return new ArrayList<>();

    // Compose the set of iterators encoded in the job configuration
    StringTokenizer tokens = new StringTokenizer(iterators, StringUtils.COMMA_STR);
    List<IteratorSetting> list = new ArrayList<>();
    try {
      while (tokens.hasMoreTokens()) {
        String itstring = tokens.nextToken();
        ByteArrayInputStream bais = new ByteArrayInputStream(Base64.getDecoder().decode(itstring));
        list.add(new IteratorSetting(new DataInputStream(bais)));
        bais.close();
      }
    } catch (IOException e) {
      throw new IllegalArgumentException("couldn't decode iterator settings");
    }
    return list;
  }

  /**
   * Restricts the columns that will be mapped over for the single input table on this job.
   *
   * @param implementingClass
   *          the class whose name will be used as a prefix for the property configuration key
   * @param conf
   *          the Hadoop configuration object to configure
   * @param columnFamilyColumnQualifierPairs
   *          a pair of {@link Text} objects corresponding to column family and column qualifier. If the column qualifier is null, the entire column family is
   *          selected. An empty set is the default and is equivalent to scanning the all columns.
   * @throws IllegalArgumentException
   *           if the column family is null
   * @since 1.6.0
   */
  public static void fetchColumns(Class<?> implementingClass, Configuration conf, Collection<Pair<Text,Text>> columnFamilyColumnQualifierPairs) {
    checkArgument(columnFamilyColumnQualifierPairs != null, "columnFamilyColumnQualifierPairs is null");
    String[] columnStrings = serializeColumns(columnFamilyColumnQualifierPairs);
    conf.setStrings(enumToConfKey(implementingClass, ScanOpts.COLUMNS), columnStrings);
  }

  public static String[] serializeColumns(Collection<Pair<Text,Text>> columnFamilyColumnQualifierPairs) {
    checkArgument(columnFamilyColumnQualifierPairs != null, "columnFamilyColumnQualifierPairs is null");
    ArrayList<String> columnStrings = new ArrayList<>(columnFamilyColumnQualifierPairs.size());
    for (Pair<Text,Text> column : columnFamilyColumnQualifierPairs) {

      if (column.getFirst() == null)
        throw new IllegalArgumentException("Column family can not be null");

      String col = Base64.getEncoder().encodeToString(TextUtil.getBytes(column.getFirst()));
      if (column.getSecond() != null)
        col += ":" + Base64.getEncoder().encodeToString(TextUtil.getBytes(column.getSecond()));
      columnStrings.add(col);
    }

    return columnStrings.toArray(new String[0]);
  }

  /**
   * Gets the columns to be mapped over from this job.
   *
   * @param implementingClass
   *          the class whose name will be used as a prefix for the property configuration key
   * @param conf
   *          the Hadoop configuration object to configure
   * @return a set of columns
   * @since 1.6.0
   * @see #fetchColumns(Class, Configuration, Collection)
   */
  public static Set<Pair<Text,Text>> getFetchedColumns(Class<?> implementingClass, Configuration conf) {
    checkArgument(conf != null, "conf is null");
    String confValue = conf.get(enumToConfKey(implementingClass, ScanOpts.COLUMNS));
    List<String> serialized = new ArrayList<>();
    if (confValue != null) {
      // Split and include any trailing empty strings to allow empty column families
      for (String val : confValue.split(",", -1)) {
        serialized.add(val);
      }
    }
    return deserializeFetchedColumns(serialized);
  }

  public static Set<Pair<Text,Text>> deserializeFetchedColumns(Collection<String> serialized) {
    Set<Pair<Text,Text>> columns = new HashSet<>();

    if (null == serialized) {
      return columns;
    }

    for (String col : serialized) {
      int idx = col.indexOf(":");
<<<<<<< HEAD
      Text cf = new Text(idx < 0 ? Base64.getDecoder().decode(col) : Base64.getDecoder().decode(col.substring(0, idx)));
      Text cq = idx < 0 ? null : new Text(Base64.getDecoder().decode(col.substring(idx + 1)));
      columns.add(new Pair<Text,Text>(cf, cq));
=======
      Text cf = new Text(idx < 0 ? Base64.decodeBase64(col.getBytes(UTF_8)) : Base64.decodeBase64(col.substring(0, idx).getBytes(UTF_8)));
      Text cq = idx < 0 ? null : new Text(Base64.decodeBase64(col.substring(idx + 1).getBytes(UTF_8)));
      columns.add(new Pair<>(cf, cq));
>>>>>>> b102e760
    }
    return columns;
  }

  /**
   * Encode an iterator on the input for the single input table associated with this job.
   *
   * @param implementingClass
   *          the class whose name will be used as a prefix for the property configuration key
   * @param conf
   *          the Hadoop configuration object to configure
   * @param cfg
   *          the configuration of the iterator
   * @throws IllegalArgumentException
   *           if the iterator can't be serialized into the configuration
   * @since 1.6.0
   */
  public static void addIterator(Class<?> implementingClass, Configuration conf, IteratorSetting cfg) {
    ByteArrayOutputStream baos = new ByteArrayOutputStream();
    String newIter;
    try {
      cfg.write(new DataOutputStream(baos));
      newIter = Base64.getEncoder().encodeToString(baos.toByteArray());
      baos.close();
    } catch (IOException e) {
      throw new IllegalArgumentException("unable to serialize IteratorSetting");
    }

    String confKey = enumToConfKey(implementingClass, ScanOpts.ITERATORS);
    String iterators = conf.get(confKey);
    // No iterators specified yet, create a new string
    if (iterators == null || iterators.isEmpty()) {
      iterators = newIter;
    } else {
      // append the next iterator & reset
      iterators = iterators.concat(StringUtils.COMMA_STR + newIter);
    }
    // Store the iterators w/ the job
    conf.set(confKey, iterators);
  }

  /**
   * Controls the automatic adjustment of ranges for this job. This feature merges overlapping ranges, then splits them to align with tablet boundaries.
   * Disabling this feature will cause exactly one Map task to be created for each specified range. The default setting is enabled. *
   *
   * <p>
   * By default, this feature is <b>enabled</b>.
   *
   * @param implementingClass
   *          the class whose name will be used as a prefix for the property configuration key
   * @param conf
   *          the Hadoop configuration object to configure
   * @param enableFeature
   *          the feature is enabled if true, disabled otherwise
   * @see #setRanges(Class, Configuration, Collection)
   * @since 1.6.0
   */
  public static void setAutoAdjustRanges(Class<?> implementingClass, Configuration conf, boolean enableFeature) {
    conf.setBoolean(enumToConfKey(implementingClass, Features.AUTO_ADJUST_RANGES), enableFeature);
  }

  /**
   * Determines whether a configuration has auto-adjust ranges enabled.
   *
   * @param implementingClass
   *          the class whose name will be used as a prefix for the property configuration key
   * @param conf
   *          the Hadoop configuration object to configure
   * @return false if the feature is disabled, true otherwise
   * @since 1.6.0
   * @see #setAutoAdjustRanges(Class, Configuration, boolean)
   */
  public static Boolean getAutoAdjustRanges(Class<?> implementingClass, Configuration conf) {
    return conf.getBoolean(enumToConfKey(implementingClass, Features.AUTO_ADJUST_RANGES), true);
  }

  /**
   * Controls the use of the {@link IsolatedScanner} in this job.
   *
   * <p>
   * By default, this feature is <b>disabled</b>.
   *
   * @param implementingClass
   *          the class whose name will be used as a prefix for the property configuration key
   * @param conf
   *          the Hadoop configuration object to configure
   * @param enableFeature
   *          the feature is enabled if true, disabled otherwise
   * @since 1.6.0
   */
  public static void setScanIsolation(Class<?> implementingClass, Configuration conf, boolean enableFeature) {
    conf.setBoolean(enumToConfKey(implementingClass, Features.SCAN_ISOLATION), enableFeature);
  }

  /**
   * Determines whether a configuration has isolation enabled.
   *
   * @param implementingClass
   *          the class whose name will be used as a prefix for the property configuration key
   * @param conf
   *          the Hadoop configuration object to configure
   * @return true if the feature is enabled, false otherwise
   * @since 1.6.0
   * @see #setScanIsolation(Class, Configuration, boolean)
   */
  public static Boolean isIsolated(Class<?> implementingClass, Configuration conf) {
    return conf.getBoolean(enumToConfKey(implementingClass, Features.SCAN_ISOLATION), false);
  }

  /**
   * Controls the use of the {@link ClientSideIteratorScanner} in this job. Enabling this feature will cause the iterator stack to be constructed within the Map
   * task, rather than within the Accumulo TServer. To use this feature, all classes needed for those iterators must be available on the classpath for the task.
   *
   * <p>
   * By default, this feature is <b>disabled</b>.
   *
   * @param implementingClass
   *          the class whose name will be used as a prefix for the property configuration key
   * @param conf
   *          the Hadoop configuration object to configure
   * @param enableFeature
   *          the feature is enabled if true, disabled otherwise
   * @since 1.6.0
   */
  public static void setLocalIterators(Class<?> implementingClass, Configuration conf, boolean enableFeature) {
    conf.setBoolean(enumToConfKey(implementingClass, Features.USE_LOCAL_ITERATORS), enableFeature);
  }

  /**
   * Determines whether a configuration uses local iterators.
   *
   * @param implementingClass
   *          the class whose name will be used as a prefix for the property configuration key
   * @param conf
   *          the Hadoop configuration object to configure
   * @return true if the feature is enabled, false otherwise
   * @since 1.6.0
   * @see #setLocalIterators(Class, Configuration, boolean)
   */
  public static Boolean usesLocalIterators(Class<?> implementingClass, Configuration conf) {
    return conf.getBoolean(enumToConfKey(implementingClass, Features.USE_LOCAL_ITERATORS), false);
  }

  /**
   * Enable reading offline tables. By default, this feature is disabled and only online tables are scanned. This will make the map reduce job directly read the
   * table's files. If the table is not offline, then the job will fail. If the table comes online during the map reduce job, it is likely that the job will
   * fail.
   *
   * <p>
   * To use this option, the map reduce user will need access to read the Accumulo directory in HDFS.
   *
   * <p>
   * Reading the offline table will create the scan time iterator stack in the map process. So any iterators that are configured for the table will need to be
   * on the mapper's classpath.
   *
   * <p>
   * One way to use this feature is to clone a table, take the clone offline, and use the clone as the input table for a map reduce job. If you plan to map
   * reduce over the data many times, it may be better to the compact the table, clone it, take it offline, and use the clone for all map reduce jobs. The
   * reason to do this is that compaction will reduce each tablet in the table to one file, and it is faster to read from one file.
   *
   * <p>
   * There are two possible advantages to reading a tables file directly out of HDFS. First, you may see better read performance. Second, it will support
   * speculative execution better. When reading an online table speculative execution can put more load on an already slow tablet server.
   *
   * <p>
   * By default, this feature is <b>disabled</b>.
   *
   * @param implementingClass
   *          the class whose name will be used as a prefix for the property configuration key
   * @param conf
   *          the Hadoop configuration object to configure
   * @param enableFeature
   *          the feature is enabled if true, disabled otherwise
   * @since 1.6.0
   */
  public static void setOfflineTableScan(Class<?> implementingClass, Configuration conf, boolean enableFeature) {
    conf.setBoolean(enumToConfKey(implementingClass, Features.SCAN_OFFLINE), enableFeature);
  }

  /**
   * Determines whether a configuration has the offline table scan feature enabled.
   *
   * @param implementingClass
   *          the class whose name will be used as a prefix for the property configuration key
   * @param conf
   *          the Hadoop configuration object to configure
   * @return true if the feature is enabled, false otherwise
   * @since 1.6.0
   * @see #setOfflineTableScan(Class, Configuration, boolean)
   */
  public static Boolean isOfflineScan(Class<?> implementingClass, Configuration conf) {
    return conf.getBoolean(enumToConfKey(implementingClass, Features.SCAN_OFFLINE), false);
  }

  /**
   * Controls the use of the {@link BatchScanner} in this job. Using this feature will group ranges by their source tablet per InputSplit and use BatchScanner
   * to read them.
   *
   * <p>
   * By default, this feature is <b>disabled</b>.
   *
   * @param implementingClass
   *          the class whose name will be used as a prefix for the property configuration key
   * @param conf
   *          the Hadoop configuration object to configure
   * @param enableFeature
   *          the feature is enabled if true, disabled otherwise
   * @since 1.7.0
   */
  public static void setBatchScan(Class<?> implementingClass, Configuration conf, boolean enableFeature) {
    conf.setBoolean(enumToConfKey(implementingClass, Features.BATCH_SCANNER), enableFeature);
  }

  /**
   * Determines whether a configuration has the BatchScanner feature enabled.
   *
   * @param implementingClass
   *          the class whose name will be used as a prefix for the property configuration key
   * @param conf
   *          the Hadoop configuration object to configure
   * @return true if the feature is enabled, false otherwise
   * @since 1.7.0
   * @see #setBatchScan(Class, Configuration, boolean)
   */
  public static Boolean isBatchScan(Class<?> implementingClass, Configuration conf) {
    return conf.getBoolean(enumToConfKey(implementingClass, Features.BATCH_SCANNER), false);
  }

  /**
   * Sets configurations for multiple tables at a time.
   *
   * @param implementingClass
   *          the class whose name will be used as a prefix for the property configuration key
   * @param conf
   *          the Hadoop configuration object to configure
   * @param configs
   *          an array of {@link InputTableConfig} objects to associate with the job
   * @since 1.6.0
   */
  public static void setInputTableConfigs(Class<?> implementingClass, Configuration conf, Map<String,InputTableConfig> configs) {
    MapWritable mapWritable = new MapWritable();
    for (Map.Entry<String,InputTableConfig> tableConfig : configs.entrySet())
      mapWritable.put(new Text(tableConfig.getKey()), tableConfig.getValue());

    ByteArrayOutputStream baos = new ByteArrayOutputStream();
    try {
      mapWritable.write(new DataOutputStream(baos));
    } catch (IOException e) {
      throw new IllegalStateException("Table configuration could not be serialized.");
    }

    String confKey = enumToConfKey(implementingClass, ScanOpts.TABLE_CONFIGS);
    conf.set(confKey, Base64.getEncoder().encodeToString(baos.toByteArray()));
  }

  /**
   * Returns all {@link InputTableConfig} objects associated with this job.
   *
   * @param implementingClass
   *          the class whose name will be used as a prefix for the property configuration key
   * @param conf
   *          the Hadoop configuration object to configure
   * @return all of the table query configs for the job
   * @since 1.6.0
   */
  public static Map<String,InputTableConfig> getInputTableConfigs(Class<?> implementingClass, Configuration conf) {
    Map<String,InputTableConfig> configs = new HashMap<>();
    Map.Entry<String,InputTableConfig> defaultConfig = getDefaultInputTableConfig(implementingClass, conf);
    if (defaultConfig != null)
      configs.put(defaultConfig.getKey(), defaultConfig.getValue());
    String configString = conf.get(enumToConfKey(implementingClass, ScanOpts.TABLE_CONFIGS));
    MapWritable mapWritable = new MapWritable();
    if (configString != null) {
      try {
        byte[] bytes = Base64.getDecoder().decode(configString);
        ByteArrayInputStream bais = new ByteArrayInputStream(bytes);
        mapWritable.readFields(new DataInputStream(bais));
        bais.close();
      } catch (IOException e) {
        throw new IllegalStateException("The table query configurations could not be deserialized from the given configuration");
      }
    }
    for (Map.Entry<Writable,Writable> entry : mapWritable.entrySet())
      configs.put(((Text) entry.getKey()).toString(), (InputTableConfig) entry.getValue());

    return configs;
  }

  /**
   * Returns the {@link InputTableConfig} for the given table
   *
   * @param implementingClass
   *          the class whose name will be used as a prefix for the property configuration key
   * @param conf
   *          the Hadoop configuration object to configure
   * @param tableName
   *          the table name for which to fetch the table query config
   * @return the table query config for the given table name (if it exists) and null if it does not
   * @since 1.6.0
   */
  public static InputTableConfig getInputTableConfig(Class<?> implementingClass, Configuration conf, String tableName) {
    Map<String,InputTableConfig> queryConfigs = getInputTableConfigs(implementingClass, conf);
    return queryConfigs.get(tableName);
  }

  /**
   * Initializes an Accumulo {@link TabletLocator} based on the configuration.
   *
   * @param implementingClass
   *          the class whose name will be used as a prefix for the property configuration key
   * @param conf
   *          the Hadoop configuration object to configure
   * @param tableId
   *          The table id for which to initialize the {@link TabletLocator}
   * @return an Accumulo tablet locator
   * @throws TableNotFoundException
   *           if the table name set on the configuration doesn't exist
   * @since 1.6.0
   */
  public static TabletLocator getTabletLocator(Class<?> implementingClass, Configuration conf, String tableId) throws TableNotFoundException {
    Instance instance = getInstance(implementingClass, conf);
    ClientConfiguration clientConf = getClientConfiguration(implementingClass, conf);
    ClientContext context = new ClientContext(instance,
        new Credentials(getPrincipal(implementingClass, conf), getAuthenticationToken(implementingClass, conf)), clientConf);
    return TabletLocator.getLocator(context, tableId);
  }

  /**
   * Validates and extracts an {@link Instance} from the configuration
   *
   * @param implementingClass
   *          the class whose name will be used as a prefix for the property configuration key
   * @param conf
   *          the Hadoop configuration object to configure
   * @since 1.7.0
   */
  public static Instance validateInstance(Class<?> implementingClass, Configuration conf) throws IOException {
    if (!isConnectorInfoSet(implementingClass, conf))
      throw new IOException("Input info has not been set.");
    String instanceKey = conf.get(enumToConfKey(implementingClass, InstanceOpts.TYPE));
    if (!"MockInstance".equals(instanceKey) && !"ZooKeeperInstance".equals(instanceKey))
      throw new IOException("Instance info has not been set.");
    return getInstance(implementingClass, conf);
  }

  /**
   * Validates that the user has permissions on the requested tables
   *
   * @param implementingClass
   *          the class whose name will be used as a prefix for the property configuration key
   * @param conf
   *          the Hadoop configuration object to configure
   * @param conn
   *          the Connector
   * @since 1.7.0
   */
  public static void validatePermissions(Class<?> implementingClass, Configuration conf, Connector conn) throws IOException {
    Map<String,InputTableConfig> inputTableConfigs = getInputTableConfigs(implementingClass, conf);
    try {
      if (getInputTableConfigs(implementingClass, conf).size() == 0)
        throw new IOException("No table set.");

      for (Map.Entry<String,InputTableConfig> tableConfig : inputTableConfigs.entrySet()) {
        if (!conn.securityOperations().hasTablePermission(getPrincipal(implementingClass, conf), tableConfig.getKey(), TablePermission.READ))
          throw new IOException("Unable to access table");
      }
      for (Map.Entry<String,InputTableConfig> tableConfigEntry : inputTableConfigs.entrySet()) {
        InputTableConfig tableConfig = tableConfigEntry.getValue();
        if (!tableConfig.shouldUseLocalIterators()) {
          if (tableConfig.getIterators() != null) {
            for (IteratorSetting iter : tableConfig.getIterators()) {
              if (!conn.tableOperations().testClassLoad(tableConfigEntry.getKey(), iter.getIteratorClass(), SortedKeyValueIterator.class.getName()))
                throw new AccumuloException("Servers are unable to load " + iter.getIteratorClass() + " as a " + SortedKeyValueIterator.class.getName());
            }
          }
        }
      }
    } catch (AccumuloException e) {
      throw new IOException(e);
    } catch (AccumuloSecurityException e) {
      throw new IOException(e);
    } catch (TableNotFoundException e) {
      throw new IOException(e);
    }
  }

  /**
   * Returns the {@link org.apache.accumulo.core.client.mapreduce.InputTableConfig} for the configuration based on the properties set using the single-table
   * input methods.
   *
   * @param implementingClass
   *          the class whose name will be used as a prefix for the property configuration key
   * @param conf
   *          the Hadoop instance for which to retrieve the configuration
   * @return the config object built from the single input table properties set on the job
   * @since 1.6.0
   */
  protected static Map.Entry<String,InputTableConfig> getDefaultInputTableConfig(Class<?> implementingClass, Configuration conf) {
    String tableName = getInputTableName(implementingClass, conf);
    if (tableName != null) {
      InputTableConfig queryConfig = new InputTableConfig();
      List<IteratorSetting> itrs = getIterators(implementingClass, conf);
      if (itrs != null)
        queryConfig.setIterators(itrs);
      Set<Pair<Text,Text>> columns = getFetchedColumns(implementingClass, conf);
      if (columns != null)
        queryConfig.fetchColumns(columns);
      List<Range> ranges = null;
      try {
        ranges = getRanges(implementingClass, conf);
      } catch (IOException e) {
        throw new RuntimeException(e);
      }
      if (ranges != null)
        queryConfig.setRanges(ranges);

      SamplerConfiguration samplerConfig = getSamplerConfiguration(implementingClass, conf);
      if (samplerConfig != null) {
        queryConfig.setSamplerConfiguration(samplerConfig);
      }

      queryConfig.setAutoAdjustRanges(getAutoAdjustRanges(implementingClass, conf)).setUseIsolatedScanners(isIsolated(implementingClass, conf))
          .setUseLocalIterators(usesLocalIterators(implementingClass, conf)).setOfflineScan(isOfflineScan(implementingClass, conf));
      return Maps.immutableEntry(tableName, queryConfig);
    }
    return null;
  }

  public static Map<String,Map<KeyExtent,List<Range>>> binOffline(String tableId, List<Range> ranges, Instance instance, Connector conn)
      throws AccumuloException, TableNotFoundException {
    Map<String,Map<KeyExtent,List<Range>>> binnedRanges = new HashMap<>();

    if (Tables.getTableState(instance, tableId) != TableState.OFFLINE) {
      Tables.clearCache(instance);
      if (Tables.getTableState(instance, tableId) != TableState.OFFLINE) {
        throw new AccumuloException("Table is online tableId:" + tableId + " cannot scan table in offline mode ");
      }
    }

    for (Range range : ranges) {
      Text startRow;

      if (range.getStartKey() != null)
        startRow = range.getStartKey().getRow();
      else
        startRow = new Text();

      Range metadataRange = new Range(new KeyExtent(tableId, startRow, null).getMetadataEntry(), true, null, false);
      Scanner scanner = conn.createScanner(MetadataTable.NAME, Authorizations.EMPTY);
      MetadataSchema.TabletsSection.TabletColumnFamily.PREV_ROW_COLUMN.fetch(scanner);
      scanner.fetchColumnFamily(MetadataSchema.TabletsSection.LastLocationColumnFamily.NAME);
      scanner.fetchColumnFamily(MetadataSchema.TabletsSection.CurrentLocationColumnFamily.NAME);
      scanner.fetchColumnFamily(MetadataSchema.TabletsSection.FutureLocationColumnFamily.NAME);
      scanner.setRange(metadataRange);

      RowIterator rowIter = new RowIterator(scanner);
      KeyExtent lastExtent = null;
      while (rowIter.hasNext()) {
        Iterator<Map.Entry<Key,Value>> row = rowIter.next();
        String last = "";
        KeyExtent extent = null;
        String location = null;

        while (row.hasNext()) {
          Map.Entry<Key,Value> entry = row.next();
          Key key = entry.getKey();

          if (key.getColumnFamily().equals(MetadataSchema.TabletsSection.LastLocationColumnFamily.NAME)) {
            last = entry.getValue().toString();
          }

          if (key.getColumnFamily().equals(MetadataSchema.TabletsSection.CurrentLocationColumnFamily.NAME)
              || key.getColumnFamily().equals(MetadataSchema.TabletsSection.FutureLocationColumnFamily.NAME)) {
            location = entry.getValue().toString();
          }

          if (MetadataSchema.TabletsSection.TabletColumnFamily.PREV_ROW_COLUMN.hasColumns(key)) {
            extent = new KeyExtent(key.getRow(), entry.getValue());
          }

        }

        if (location != null)
          return null;

        if (!extent.getTableId().equals(tableId)) {
          throw new AccumuloException("Saw unexpected table Id " + tableId + " " + extent);
        }

        if (lastExtent != null && !extent.isPreviousExtent(lastExtent)) {
          throw new AccumuloException(" " + lastExtent + " is not previous extent " + extent);
        }

        Map<KeyExtent,List<Range>> tabletRanges = binnedRanges.get(last);
        if (tabletRanges == null) {
          tabletRanges = new HashMap<>();
          binnedRanges.put(last, tabletRanges);
        }

        List<Range> rangeList = tabletRanges.get(extent);
        if (rangeList == null) {
          rangeList = new ArrayList<>();
          tabletRanges.put(extent, rangeList);
        }

        rangeList.add(range);

        if (extent.getEndRow() == null || range.afterEndKey(new Key(extent.getEndRow()).followingKey(PartialKey.ROW))) {
          break;
        }

        lastExtent = extent;
      }

    }
    return binnedRanges;
  }

  private static String toBase64(Writable writable) {
    ByteArrayOutputStream baos = new ByteArrayOutputStream();
    DataOutputStream dos = new DataOutputStream(baos);
    try {
      writable.write(dos);
      dos.close();
    } catch (IOException e) {
      throw new RuntimeException(e);
    }

    return Base64.getEncoder().encodeToString(baos.toByteArray());
  }

  private static <T extends Writable> T fromBase64(T writable, String enc) {
    ByteArrayInputStream bais = new ByteArrayInputStream(Base64.getDecoder().decode(enc));
    DataInputStream dis = new DataInputStream(bais);
    try {
      writable.readFields(dis);
    } catch (IOException e) {
      throw new RuntimeException(e);
    }
    return writable;
  }

  public static void setSamplerConfiguration(Class<?> implementingClass, Configuration conf, SamplerConfiguration samplerConfig) {
    requireNonNull(samplerConfig);

    String key = enumToConfKey(implementingClass, ScanOpts.SAMPLER_CONFIG);
    String val = toBase64(new SamplerConfigurationImpl(samplerConfig));

    conf.set(key, val);
  }

  public static SamplerConfiguration getSamplerConfiguration(Class<?> implementingClass, Configuration conf) {
    String key = enumToConfKey(implementingClass, ScanOpts.SAMPLER_CONFIG);

    String encodedSC = conf.get(key);
    if (encodedSC == null)
      return null;

    return fromBase64(new SamplerConfigurationImpl(), encodedSC).toSamplerConfiguration();
  }
}<|MERGE_RESOLUTION|>--- conflicted
+++ resolved
@@ -349,15 +349,9 @@
 
     for (String col : serialized) {
       int idx = col.indexOf(":");
-<<<<<<< HEAD
       Text cf = new Text(idx < 0 ? Base64.getDecoder().decode(col) : Base64.getDecoder().decode(col.substring(0, idx)));
       Text cq = idx < 0 ? null : new Text(Base64.getDecoder().decode(col.substring(idx + 1)));
       columns.add(new Pair<Text,Text>(cf, cq));
-=======
-      Text cf = new Text(idx < 0 ? Base64.decodeBase64(col.getBytes(UTF_8)) : Base64.decodeBase64(col.substring(0, idx).getBytes(UTF_8)));
-      Text cq = idx < 0 ? null : new Text(Base64.decodeBase64(col.substring(idx + 1).getBytes(UTF_8)));
-      columns.add(new Pair<>(cf, cq));
->>>>>>> b102e760
     }
     return columns;
   }
