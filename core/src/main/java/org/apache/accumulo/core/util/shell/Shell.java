--- conflicted
+++ resolved
@@ -502,11 +502,7 @@
     ShellCompletor userCompletor = null;
 
     if (execFile != null) {
-<<<<<<< HEAD
-      java.util.Scanner scanner = new java.util.Scanner(execFile);
-=======
-      java.util.Scanner scanner = new java.util.Scanner(new File(execFile), Constants.UTF8.name());
->>>>>>> b11a0361
+      java.util.Scanner scanner = new java.util.Scanner(execFile, Constants.UTF8.name());
       try {
         while (scanner.hasNextLine() && !hasExited()) {
           execCommand(scanner.nextLine(), true, isVerbose());
@@ -627,13 +623,8 @@
         // Obtain the command from the command table
         sc = commandFactory.get(command);
         if (sc == null) {
-<<<<<<< HEAD
           reader.println(String.format("Unknown command \"%s\".  Enter \"help\" for a list possible commands.", command));
           reader.flush();
-=======
-          reader.printString(String.format("Unknown command \"%s\".  Enter \"help\" for a list possible commands.%n", command));
-          reader.flushConsole();
->>>>>>> b11a0361
           return;
         }
 
