--- conflicted
+++ resolved
@@ -139,20 +139,10 @@
     for (String tserver : zc.getChildren(ZooUtil.getRoot(instance) + Constants.ZTSERVERS)) {
       String path = ZooUtil.getRoot(instance) + Constants.ZTSERVERS + "/" + tserver;
       byte[] data = ZooUtil.getLockData(zc, path);
-<<<<<<< HEAD
-      if (data != null && !new String(data).equals("master"))
+      if (data != null && !new String(data, Constants.UTF8).equals("master"))
         servers.add(new ThriftTransportKey(
           new ServerServices(new String(data)).getAddressString(Service.TSERV_CLIENT),
           rpcTimeout, SslConnectionParams.forClient(ServerConfigurationUtil.getConfiguration(instance))));
-=======
-      if (data != null) {
-        String tserverData = new String(data, Constants.UTF8);
-        if (!tserverData.equals("master")) {
-          servers.add(new ThriftTransportKey(new ServerServices(tserverData).getAddressString(Service.TSERV_CLIENT), conf.getPort(Property.TSERV_CLIENTPORT),
-              rpcTimeout));
-        }
-      }
->>>>>>> b11a0361
     }
     
     boolean opened = false;
