--- conflicted
+++ resolved
@@ -28,25 +28,23 @@
 import org.apache.accumulo.core.iterators.predicates.ColumnVisibilityPredicate;
 import org.apache.accumulo.core.security.Authorizations;
 import org.apache.accumulo.core.security.ColumnVisibility;
-<<<<<<< HEAD
-=======
-import org.apache.accumulo.core.security.VisibilityEvaluator;
-import org.apache.accumulo.core.security.VisibilityParseException;
 import org.apache.accumulo.core.util.BadArgumentException;
->>>>>>> 2983a1f5
 import org.apache.accumulo.core.util.TextUtil;
 import org.apache.commons.collections.map.LRUMap;
 import org.apache.hadoop.io.Text;
 import org.apache.log4j.Logger;
 
+
+
 public class VisibilityFilter extends Filter {
+  private static final Logger log = Logger.getLogger(VisibilityFilter.class);
+
   private Authorizations auths;
   private Text defaultVisibility;
   private LRUMap cache;
   private Text tmpVis;
   
-  private static final Logger log = Logger.getLogger(VisibilityFilter.class);
-  
+  @SuppressWarnings("unchecked")
   public VisibilityFilter(SortedKeyValueIterator<Key,Value> iterator, Authorizations authorizations, byte[] defaultVisibility) {
     this.auths = authorizations;
     this.defaultVisibility = new Text(defaultVisibility);
@@ -54,8 +52,6 @@
     this.tmpVis = new Text();
     if(iterator instanceof Filterer)
       ((Filterer<Key,Value>)iterator).applyFilter(new ColumnVisibilityPredicate(auths), false);
-    else
-      throw new IllegalArgumentException("expected to get a "+Filterer.class.getSimpleName());
     setSource(iterator);
   }
 
@@ -82,22 +78,14 @@
     if (b != null)
       return b;
     
-<<<<<<< HEAD
-    Boolean bb = new ColumnVisibility(testVis).evaluate(auths);
+    Boolean bb;
+    try {
+      bb = new ColumnVisibility(testVis).evaluate(auths);
+    } catch (BadArgumentException e) {
+      log.warn(e);
+      bb = false;
+    }
     cache.put(new Text(testVis), bb);
     return bb;
-=======
-    try {
-      Boolean bb = ve.evaluate(new ColumnVisibility(testVis));
-      cache.put(new Text(testVis), bb);
-      return bb;
-    } catch (VisibilityParseException e) {
-      log.error("Parse Error", e);
-      return false;
-    } catch (BadArgumentException e) {
-      log.error("Parse Error", e);
-      return false;
-    }
->>>>>>> 2983a1f5
   }
 }