/*
 * Licensed to the Apache Software Foundation (ASF) under one or more
 * contributor license agreements.  See the NOTICE file distributed with
 * this work for additional information regarding copyright ownership.
 * The ASF licenses this file to You under the Apache License, Version 2.0
 * (the "License"); you may not use this file except in compliance with
 * the License.  You may obtain a copy of the License at
 *
 *     http://www.apache.org/licenses/LICENSE-2.0
 *
 * Unless required by applicable law or agreed to in writing, software
 * distributed under the License is distributed on an "AS IS" BASIS,
 * WITHOUT WARRANTIES OR CONDITIONS OF ANY KIND, either express or implied.
 * See the License for the specific language governing permissions and
 * limitations under the License.
 */
package org.apache.accumulo.core.conf;

import java.io.File;
import java.lang.annotation.Annotation;
import java.util.Collections;
import java.util.EnumSet;
import java.util.HashMap;
import java.util.HashSet;
<<<<<<< HEAD
import java.util.Map;
import java.util.Map.Entry;
=======
import java.util.Properties;
>>>>>>> f76b8e07
import java.util.Set;

import org.apache.accumulo.core.client.security.tokens.PasswordToken;
import org.apache.accumulo.core.file.rfile.RFile;
import org.apache.accumulo.core.util.format.DefaultFormatter;
import org.apache.accumulo.core.util.interpret.DefaultScanInterpreter;
import org.apache.accumulo.start.classloader.AccumuloClassLoader;
import org.apache.accumulo.start.classloader.vfs.AccumuloVFSClassLoader;
import org.apache.commons.configuration.MapConfiguration;
import org.apache.commons.configuration.PropertiesConfiguration;
import org.apache.log4j.Logger;

public enum Property {
  // Crypto-related properties
  @Experimental
  CRYPTO_PREFIX("crypto.", null, PropertyType.PREFIX, "Properties in this category related to the configuration of both default and custom crypto modules."),
  @Experimental
  CRYPTO_MODULE_CLASS("crypto.module.class", "NullCryptoModule", PropertyType.STRING,
      "Fully qualified class name of the class that implements the CryptoModule interface, to be used in setting up encryption at rest for the WAL and "
          + "(future) other parts of the code."),
  @Experimental
  CRYPTO_CIPHER_SUITE("crypto.cipher.suite", "NullCipher", PropertyType.STRING, "Describes the cipher suite to use for the write-ahead log"),
  @Experimental
  CRYPTO_CIPHER_ALGORITHM_NAME("crypto.cipher.algorithm.name", "NullCipher", PropertyType.STRING,
      "States the name of the algorithm used in the corresponding cipher suite. Do not make these different, unless you enjoy mysterious exceptions and bugs."),
  @Experimental
  CRYPTO_BLOCK_STREAM_SIZE("crypto.block.stream.size", "1K", PropertyType.MEMORY,
      "The size of the buffer above the cipher stream. Used for reading files and padding walog entries."),
  @Experimental
  CRYPTO_CIPHER_KEY_LENGTH("crypto.cipher.key.length", "128", PropertyType.STRING,
      "Specifies the key length *in bits* to use for the symmetric key, should probably be 128 or 256 unless you really know what you're doing"),
  @Experimental
  CRYPTO_SECURE_RNG("crypto.secure.rng", "SHA1PRNG", PropertyType.STRING,
      "States the secure random number generator to use, and defaults to the built-in Sun SHA1PRNG"),
  @Experimental
  CRYPTO_SECURE_RNG_PROVIDER("crypto.secure.rng.provider", "SUN", PropertyType.STRING,
      "States the secure random number generator provider to use, and defaults to the built-in SUN provider"),
  @Experimental
  CRYPTO_SECRET_KEY_ENCRYPTION_STRATEGY_CLASS("crypto.secret.key.encryption.strategy.class", "NullSecretKeyEncryptionStrategy", PropertyType.STRING,
      "The class Accumulo should use for its key encryption strategy."),
  @Experimental
  CRYPTO_DEFAULT_KEY_STRATEGY_HDFS_URI("crypto.default.key.strategy.hdfs.uri", "", PropertyType.STRING,
      "The path relative to the top level instance directory (instance.dfs.dir) where to store the key encryption key within HDFS."),
  @Experimental
  CRYPTO_DEFAULT_KEY_STRATEGY_KEY_LOCATION("crypto.default.key.strategy.key.location", "/crypto/secret/keyEncryptionKey", PropertyType.ABSOLUTEPATH,
      "The path relative to the top level instance directory (instance.dfs.dir) where to store the key encryption key within HDFS."),
  @Experimental
  CRYPTO_DEFAULT_KEY_STRATEGY_CIPHER_SUITE("crypto.default.key.strategy.cipher.suite", "NullCipher", PropertyType.STRING,
      "The cipher suite to use when encrypting session keys with a key encryption key.  This should be set to match the overall encryption algorithm  "
          + "but with ECB mode and no padding unless you really know what you're doing and are sure you won't break internal file formats"),
  @Experimental
  CRYPTO_OVERRIDE_KEY_STRATEGY_WITH_CONFIGURED_STRATEGY("crypto.override.key.strategy.with.configured.strategy", "false", PropertyType.BOOLEAN,
      "The default behavior is to record the key encryption strategy with the encrypted file, and continue to use that strategy for the life "
          + "of that file.  Sometimes, you change your strategy and want to use the new strategy, not the old one.  (Most commonly, this will be "
          + "because you have moved key material from one spot to another.)  If you want to override the recorded key strategy with the one in "
          + "the configuration file, set this property to true."),
  // SSL properties local to each node (see also instance.ssl.enabled which must be consistent across all nodes in an instance)
  RPC_PREFIX("rpc.", null, PropertyType.PREFIX, "Properties in this category related to the configuration of SSL keys for RPC.  See also instance.ssl.enabled"),
  RPC_SSL_KEYSTORE_PATH("rpc.javax.net.ssl.keyStore", "$ACCUMULO_CONF_DIR/ssl/keystore.jks", PropertyType.PATH,
      "Path of the keystore file for the servers' private SSL key"),
  @Sensitive
  RPC_SSL_KEYSTORE_PASSWORD("rpc.javax.net.ssl.keyStorePassword", "", PropertyType.STRING,
      "Password used to encrypt the SSL private keystore.  Leave blank to use the Accumulo instance secret"),
  RPC_SSL_KEYSTORE_TYPE("rpc.javax.net.ssl.keyStoreType", "jks", PropertyType.STRING, "Type of SSL keystore"),
  RPC_SSL_TRUSTSTORE_PATH("rpc.javax.net.ssl.trustStore", "$ACCUMULO_CONF_DIR/ssl/truststore.jks", PropertyType.PATH,
      "Path of the truststore file for the root cert"),
  @Sensitive
  RPC_SSL_TRUSTSTORE_PASSWORD("rpc.javax.net.ssl.trustStorePassword", "", PropertyType.STRING,
      "Password used to encrypt the SSL truststore.  Leave blank to use no password"),
  RPC_SSL_TRUSTSTORE_TYPE("rpc.javax.net.ssl.trustStoreType", "jks", PropertyType.STRING, "Type of SSL truststore"),
  RPC_USE_JSSE("rpc.useJsse", "false", PropertyType.BOOLEAN,
      "Use JSSE system properties to configure SSL rather than general.javax.net.ssl.* Accumulo properties"),
  // instance properties (must be the same for every node in an instance)
  INSTANCE_PREFIX("instance.", null, PropertyType.PREFIX,
      "Properties in this category must be consistent throughout a cloud. This is enforced and servers won't be able to communicate if these differ."),
  INSTANCE_ZK_HOST("instance.zookeeper.host", "localhost:2181", PropertyType.HOSTLIST, "Comma separated list of zookeeper servers"),
  INSTANCE_ZK_TIMEOUT("instance.zookeeper.timeout", "30s", PropertyType.TIMEDURATION,
      "Zookeeper session timeout; max value when represented as milliseconds should be no larger than " + Integer.MAX_VALUE),
  INSTANCE_DFS_URI(
      "instance.dfs.uri",
      "",
      PropertyType.URI,
      "A url accumulo should use to connect to DFS. If this is empty, accumulo will obtain this information from the hadoop configuration.  This property "
          + "will only be used when creating new files if instance.volumes is empty.  After an upgrade to 1.6.0 Accumulo will start using absolute paths to "
          + "reference files.  Files created before a 1.6.0 upgrade are referenced via relative paths.  Relative paths will always be resolved using this config "
          + "(if empty using the hadoop config)."),
  INSTANCE_DFS_DIR("instance.dfs.dir", "/accumulo", PropertyType.ABSOLUTEPATH,
      "HDFS directory in which accumulo instance will run.  Do not change after accumulo is initialized."),
  @Sensitive
  INSTANCE_SECRET("instance.secret", "DEFAULT", PropertyType.STRING,
      "A secret unique to a given instance that all servers must know in order to communicate with one another."
          + " Change it before initialization. To change it later use ./bin/accumulo accumulo.server.util.ChangeSecret [oldpasswd] [newpasswd], "
          + " and then update conf/accumulo-site.xml everywhere."),
  INSTANCE_VOLUMES("instance.volumes", "", PropertyType.STRING,
      "A comma seperated list of dfs uris to use.  Files will be stored across these filesystems.  If this is empty, then instance.dfs.uri will be used.  "
          + "After adding uris to this list, run 'accumulo init --add-volume' and then restart tservers.  If entries are removed from this list then tservers "
          + "will need to be restarted.  After a uri is removed from the list Accumulo will not create new files in that location, however Accumulo can still "
          + "reference files created at that location before the config change. To use a comma or other reserved characters in a URI use standard URI hex encoding."
          + "For example replace commas with %2C."),
  INSTANCE_VOLUMES_REPLACEMENTS(
      "instance.volumes.replacements",
      "",
      PropertyType.STRING,
      "Since accumulo stores absolute URIs changing the location of a namenode could prevent Accumulo from starting.  The property helps deal with that situation.  "
          + "Provide a comma seperated list of uri replacement pairs here if a namenode location changes. Each pair shold be separated with a space.  For example if "
          + "hdfs://nn1 was repalced with hdfs://nnA and hdfs://nn2 was replaced with hdfs://nnB, then set this property to "
          + "'hdfs://nn1 hdfs://nnA,hdfs://nn2 hdfs://nnB'.   Replacements must be configured for use.  To see which volumes are currently in use, run 'accumulo admin volumes -l'."
          + "To use a comma or other reserved characters in a URI use standard URI hex encoding. For example replace commas with %2C."),
  INSTANCE_SECURITY_AUTHENTICATOR("instance.security.authenticator", "org.apache.accumulo.server.security.handler.ZKAuthenticator", PropertyType.CLASSNAME,
      "The authenticator class that accumulo will use to determine if a user has privilege to perform an action"),
  INSTANCE_SECURITY_AUTHORIZOR("instance.security.authorizor", "org.apache.accumulo.server.security.handler.ZKAuthorizor", PropertyType.CLASSNAME,
      "The authorizor class that accumulo will use to determine what labels a user has privilege to see"),
  INSTANCE_SECURITY_PERMISSION_HANDLER("instance.security.permissionHandler", "org.apache.accumulo.server.security.handler.ZKPermHandler",
      PropertyType.CLASSNAME, "The permission handler class that accumulo will use to determine if a user has privilege to perform an action"),
  INSTANCE_RPC_SSL_ENABLED("instance.rpc.ssl.enabled", "false", PropertyType.BOOLEAN, "Use SSL for socket connections from clients and among accumulo services"),
  INSTANCE_RPC_SSL_CLIENT_AUTH("instance.rpc.ssl.clientAuth", "false", PropertyType.BOOLEAN, "Require clients to present certs signed by a trusted root"),

  // general properties
  GENERAL_PREFIX("general.", null, PropertyType.PREFIX,
      "Properties in this category affect the behavior of accumulo overall, but do not have to be consistent throughout a cloud."),
  GENERAL_CLASSPATHS(AccumuloClassLoader.CLASSPATH_PROPERTY_NAME, AccumuloClassLoader.ACCUMULO_CLASSPATH_VALUE, PropertyType.STRING,
      "A list of all of the places to look for a class. Order does matter, as it will look for the jar "
          + "starting in the first location to the last. Please note, hadoop conf and hadoop lib directories NEED to be here, "
          + "along with accumulo lib and zookeeper directory. Supports full regex on filename alone."), // needs special treatment in accumulo start jar
  GENERAL_DYNAMIC_CLASSPATHS(AccumuloVFSClassLoader.DYNAMIC_CLASSPATH_PROPERTY_NAME, AccumuloVFSClassLoader.DEFAULT_DYNAMIC_CLASSPATH_VALUE,
      PropertyType.STRING, "A list of all of the places where changes in jars or classes will force a reload of the classloader."),
  GENERAL_RPC_TIMEOUT("general.rpc.timeout", "120s", PropertyType.TIMEDURATION, "Time to wait on I/O for simple, short RPC calls"),
  GENERAL_KERBEROS_KEYTAB("general.kerberos.keytab", "", PropertyType.PATH, "Path to the kerberos keytab to use. Leave blank if not using kerberoized hdfs"),
  GENERAL_KERBEROS_PRINCIPAL("general.kerberos.principal", "", PropertyType.STRING, "Name of the kerberos principal to use. _HOST will automatically be "
      + "replaced by the machines hostname in the hostname portion of the principal. Leave blank if not using kerberoized hdfs"),
  GENERAL_MAX_MESSAGE_SIZE("general.server.message.size.max", "1G", PropertyType.MEMORY, "The maximum size of a message that can be sent to a server."),
  @Experimental
  GENERAL_VOLUME_CHOOSER("general.volume.chooser", "org.apache.accumulo.server.fs.RandomVolumeChooser", PropertyType.CLASSNAME,
      "The class that will be used to select which volume will be used to create new files."),

  // properties that are specific to master server behavior
  MASTER_PREFIX("master.", null, PropertyType.PREFIX, "Properties in this category affect the behavior of the master server"),
  MASTER_CLIENTPORT("master.port.client", "9999", PropertyType.PORT, "The port used for handling client connections on the master"),
  MASTER_TABLET_BALANCER("master.tablet.balancer", "org.apache.accumulo.server.master.balancer.TableLoadBalancer", PropertyType.CLASSNAME,
      "The balancer class that accumulo will use to make tablet assignment and migration decisions."),
  MASTER_RECOVERY_MAXAGE("master.recovery.max.age", "60m", PropertyType.TIMEDURATION, "Recovery files older than this age will be removed."),
  MASTER_RECOVERY_MAXTIME("master.recovery.time.max", "30m", PropertyType.TIMEDURATION, "The maximum time to attempt recovery before giving up"),
  MASTER_BULK_RETRIES("master.bulk.retries", "3", PropertyType.COUNT, "The number of attempts to bulk-load a file before giving up."),
  MASTER_BULK_THREADPOOL_SIZE("master.bulk.threadpool.size", "5", PropertyType.COUNT, "The number of threads to use when coordinating a bulk-import."),
  MASTER_BULK_TIMEOUT("master.bulk.timeout", "5m", PropertyType.TIMEDURATION, "The time to wait for a tablet server to process a bulk import request"),
  MASTER_MINTHREADS("master.server.threads.minimum", "20", PropertyType.COUNT, "The minimum number of threads to use to handle incoming requests."),
  MASTER_THREADCHECK("master.server.threadcheck.time", "1s", PropertyType.TIMEDURATION, "The time between adjustments of the server thread pool."),
  MASTER_RECOVERY_DELAY("master.recovery.delay", "10s", PropertyType.TIMEDURATION,
      "When a tablet server's lock is deleted, it takes time for it to completely quit. This delay gives it time before log recoveries begin."),
  MASTER_LEASE_RECOVERY_WAITING_PERIOD("master.lease.recovery.interval", "5s", PropertyType.TIMEDURATION,
      "The amount of time to wait after requesting a WAL file to be recovered"),
  MASTER_WALOG_CLOSER_IMPLEMETATION("master.walog.closer.implementation", "org.apache.accumulo.server.master.recovery.HadoopLogCloser", PropertyType.CLASSNAME,
      "A class that implements a mechansim to steal write access to a file"),
  MASTER_FATE_THREADPOOL_SIZE("master.fate.threadpool.size", "4", PropertyType.COUNT,
      "The number of threads used to run FAult-Tolerant Executions.  These are primarily table operations like merge."),

  // properties that are specific to tablet server behavior
  TSERV_PREFIX("tserver.", null, PropertyType.PREFIX, "Properties in this category affect the behavior of the tablet servers"),
  TSERV_CLIENT_TIMEOUT("tserver.client.timeout", "3s", PropertyType.TIMEDURATION, "Time to wait for clients to continue scans before closing a session."),
  TSERV_DEFAULT_BLOCKSIZE("tserver.default.blocksize", "1M", PropertyType.MEMORY, "Specifies a default blocksize for the tserver caches"),
  TSERV_DATACACHE_SIZE("tserver.cache.data.size", "128M", PropertyType.MEMORY, "Specifies the size of the cache for file data blocks."),
  TSERV_INDEXCACHE_SIZE("tserver.cache.index.size", "512M", PropertyType.MEMORY, "Specifies the size of the cache for file indices."),
  TSERV_PORTSEARCH("tserver.port.search", "false", PropertyType.BOOLEAN, "if the ports above are in use, search higher ports until one is available"),
  TSERV_CLIENTPORT("tserver.port.client", "9997", PropertyType.PORT, "The port used for handling client connections on the tablet servers"),
  TSERV_MUTATION_QUEUE_MAX("tserver.mutation.queue.max", "1M", PropertyType.MEMORY,
      "The amount of memory to use to store write-ahead-log mutations-per-session before flushing them. Since the buffer is per write session, consider the"
          + " max number of concurrent writer when configuring.  When using Hadoop 2, Accumulo will call hsync() on the WAL .  For a small number of "
          + "concurrent writers, increasing this buffer size decreases the frequncy of hsync calls.  For a large number of concurrent writers a small buffers "
          + "size is ok because of group commit."),
  TSERV_TABLET_SPLIT_FINDMIDPOINT_MAXOPEN("tserver.tablet.split.midpoint.files.max", "30", PropertyType.COUNT,
      "To find a tablets split points, all index files are opened. This setting determines how many index "
          + "files can be opened at once. When there are more index files than this setting multiple passes "
          + "must be made, which is slower. However opening too many files at once can cause problems."),
  TSERV_WALOG_MAX_SIZE("tserver.walog.max.size", "1G", PropertyType.MEMORY,
      "The maximum size for each write-ahead log.  See comment for property tserver.memory.maps.max"),
  TSERV_MAJC_DELAY("tserver.compaction.major.delay", "30s", PropertyType.TIMEDURATION,
      "Time a tablet server will sleep between checking which tablets need compaction."),
  TSERV_MAJC_THREAD_MAXOPEN("tserver.compaction.major.thread.files.open.max", "10", PropertyType.COUNT,
      "Max number of files a major compaction thread can open at once. "),
  TSERV_SCAN_MAX_OPENFILES("tserver.scan.files.open.max", "100", PropertyType.COUNT,
      "Maximum total files that all tablets in a tablet server can open for scans. "),
  TSERV_MAX_IDLE("tserver.files.open.idle", "1m", PropertyType.TIMEDURATION, "Tablet servers leave previously used files open for future queries. "
      + "This setting determines how much time an unused file should be kept open until it is closed."),
  TSERV_NATIVEMAP_ENABLED("tserver.memory.maps.native.enabled", "true", PropertyType.BOOLEAN,
      "An in-memory data store for accumulo implemented in c++ that increases the amount of data accumulo can hold in memory and avoids Java GC pauses."),
  TSERV_MAXMEM("tserver.memory.maps.max", "1G", PropertyType.MEMORY,
      "Maximum amount of memory that can be used to buffer data written to a tablet server. There are two other properties that can effectively limit memory"
          + " usage table.compaction.minor.logs.threshold and tserver.walog.max.size. Ensure that table.compaction.minor.logs.threshold *"
          + " tserver.walog.max.size >= this property."),
  TSERV_MEM_MGMT("tserver.memory.manager", "org.apache.accumulo.server.tabletserver.LargestFirstMemoryManager", PropertyType.CLASSNAME,
      "An implementation of MemoryManger that accumulo will use."),
  TSERV_SESSION_MAXIDLE("tserver.session.idle.max", "1m", PropertyType.TIMEDURATION, "maximum idle time for a session"),
  TSERV_READ_AHEAD_MAXCONCURRENT("tserver.readahead.concurrent.max", "16", PropertyType.COUNT,
      "The maximum number of concurrent read ahead that will execute.  This effectively"
          + " limits the number of long running scans that can run concurrently per tserver."),
  TSERV_METADATA_READ_AHEAD_MAXCONCURRENT("tserver.metadata.readahead.concurrent.max", "8", PropertyType.COUNT,
      "The maximum number of concurrent metadata read ahead that will execute."),
  TSERV_MIGRATE_MAXCONCURRENT("tserver.migrations.concurrent.max", "1", PropertyType.COUNT,
      "The maximum number of concurrent tablet migrations for a tablet server"),
  TSERV_MAJC_MAXCONCURRENT("tserver.compaction.major.concurrent.max", "3", PropertyType.COUNT,
      "The maximum number of concurrent major compactions for a tablet server"),
  TSERV_MINC_MAXCONCURRENT("tserver.compaction.minor.concurrent.max", "4", PropertyType.COUNT,
      "The maximum number of concurrent minor compactions for a tablet server"),
  TSERV_COMPACTION_WARN_TIME("tserver.compaction.warn.time", "10m", PropertyType.TIMEDURATION,
      "When a compaction has not made progress for this time period, a warning will be logged"),
  TSERV_BLOOM_LOAD_MAXCONCURRENT("tserver.bloom.load.concurrent.max", "4", PropertyType.COUNT,
      "The number of concurrent threads that will load bloom filters in the background. "
          + "Setting this to zero will make bloom filters load in the foreground."),
  TSERV_MONITOR_FS("tserver.monitor.fs", "true", PropertyType.BOOLEAN,
      "When enabled the tserver will monitor file systems and kill itself when one switches from rw to ro.  This is usually and indication that Linux has"
          + " detected a bad disk."),
  TSERV_MEMDUMP_DIR("tserver.dir.memdump", "/tmp", PropertyType.PATH,
      "A long running scan could possibly hold memory that has been minor compacted.  To prevent this, the in memory map is dumped to a local file and the "
          + "scan is switched to that local file.  We can not switch to the minor compacted file because it may have been modified by iterators.  The file "
          + "dumped to the local dir is an exact copy of what was in memory."),
  TSERV_BULK_PROCESS_THREADS("tserver.bulk.process.threads", "1", PropertyType.COUNT,
      "The master will task a tablet server with pre-processing a bulk file prior to assigning it to the appropriate tablet servers.  This configuration"
          + " value controls the number of threads used to process the files."),
  TSERV_BULK_ASSIGNMENT_THREADS("tserver.bulk.assign.threads", "1", PropertyType.COUNT,
      "The master delegates bulk file processing and assignment to tablet servers. After the bulk file has been processed, the tablet server will assign"
          + " the file to the appropriate tablets on all servers.  This property controls the number of threads used to communicate to the other servers."),
  TSERV_BULK_RETRY("tserver.bulk.retry.max", "5", PropertyType.COUNT,
      "The number of times the tablet server will attempt to assign a file to a tablet as it migrates and splits."),
  TSERV_BULK_TIMEOUT("tserver.bulk.timeout", "5m", PropertyType.TIMEDURATION, "The time to wait for a tablet server to process a bulk import request."),
  TSERV_MINTHREADS("tserver.server.threads.minimum", "20", PropertyType.COUNT, "The minimum number of threads to use to handle incoming requests."),
  TSERV_THREADCHECK("tserver.server.threadcheck.time", "1s", PropertyType.TIMEDURATION, "The time between adjustments of the server thread pool."),
  TSERV_MAX_MESSAGE_SIZE("tserver.server.message.size.max", "1G", PropertyType.MEMORY, "The maximum size of a message that can be sent to a tablet server."),
  TSERV_HOLD_TIME_SUICIDE("tserver.hold.time.max", "5m", PropertyType.TIMEDURATION,
      "The maximum time for a tablet server to be in the \"memory full\" state.  If the tablet server cannot write out memory"
          + " in this much time, it will assume there is some failure local to its node, and quit.  A value of zero is equivalent to forever."),
  TSERV_WAL_BLOCKSIZE("tserver.wal.blocksize", "0", PropertyType.MEMORY,
      "The size of the HDFS blocks used to write to the Write-Ahead log.  If zero, it will be 110% of tserver.walog.max.size (that is, try to use just one"
          + " block)"),
  TSERV_WAL_REPLICATION("tserver.wal.replication", "0", PropertyType.COUNT,
      "The replication to use when writing the Write-Ahead log to HDFS. If zero, it will use the HDFS default replication setting."),
  TSERV_RECOVERY_MAX_CONCURRENT("tserver.recovery.concurrent.max", "2", PropertyType.COUNT, "The maximum number of threads to use to sort logs during"
      + " recovery"),
  TSERV_SORT_BUFFER_SIZE("tserver.sort.buffer.size", "200M", PropertyType.MEMORY, "The amount of memory to use when sorting logs during recovery."),
  TSERV_ARCHIVE_WALOGS("tserver.archive.walogs", "false", PropertyType.BOOLEAN, "Keep copies of the WALOGs for debugging purposes"),
  TSERV_WORKQ_THREADS("tserver.workq.threads", "2", PropertyType.COUNT,
      "The number of threads for the distributed workq.  These threads are used for copying failed bulk files."),
  TSERV_WAL_SYNC("tserver.wal.sync", "true", PropertyType.BOOLEAN,
      "Use the SYNC_BLOCK create flag to sync WAL writes to disk. Prevents problems recovering from sudden system resets."),

  // properties that are specific to logger server behavior
  LOGGER_PREFIX("logger.", null, PropertyType.PREFIX, "Properties in this category affect the behavior of the write-ahead logger servers"),
  LOGGER_DIR("logger.dir.walog", "walogs", PropertyType.PATH,
      "The property only needs to be set if upgrading from 1.4 which used to store write-ahead logs on the local filesystem. In 1.5 write-ahead logs are "
          + "stored in DFS.  When 1.5 is started for the first time it will copy any 1.4 write ahead logs into DFS.  It is possible to specify a "
          + "comma-separated list of directories."),

  // accumulo garbage collector properties
  GC_PREFIX("gc.", null, PropertyType.PREFIX, "Properties in this category affect the behavior of the accumulo garbage collector."),
  GC_CYCLE_START("gc.cycle.start", "30s", PropertyType.TIMEDURATION, "Time to wait before attempting to garbage collect any old files."),
  GC_CYCLE_DELAY("gc.cycle.delay", "5m", PropertyType.TIMEDURATION, "Time between garbage collection cycles. In each cycle, old files "
      + "no longer in use are removed from the filesystem."),
  GC_PORT("gc.port.client", "50091", PropertyType.PORT, "The listening port for the garbage collector's monitor service"),
  GC_DELETE_THREADS("gc.threads.delete", "16", PropertyType.COUNT, "The number of threads used to delete files"),
  GC_TRASH_IGNORE("gc.trash.ignore", "false", PropertyType.BOOLEAN, "Do not use the Trash, even if it is configured"),

  // properties that are specific to the monitor server behavior
  MONITOR_PREFIX("monitor.", null, PropertyType.PREFIX, "Properties in this category affect the behavior of the monitor web server."),
  MONITOR_PORT("monitor.port.client", "50095", PropertyType.PORT, "The listening port for the monitor's http service"),
  MONITOR_LOG4J_PORT("monitor.port.log4j", "4560", PropertyType.PORT, "The listening port for the monitor's log4j logging collection."),
  MONITOR_BANNER_TEXT("monitor.banner.text", "", PropertyType.STRING, "The banner text displayed on the monitor page."),
  MONITOR_BANNER_COLOR("monitor.banner.color", "#c4c4c4", PropertyType.STRING, "The color of the banner text displayed on the monitor page."),
  MONITOR_BANNER_BACKGROUND("monitor.banner.background", "#304065", PropertyType.STRING,
      "The background color of the banner text displayed on the monitor page."),

  @Experimental
  MONITOR_SSL_KEYSTORE("monitor.ssl.keyStore", "", PropertyType.PATH, "The keystore for enabling monitor SSL."),
  @Experimental
  @Sensitive
  MONITOR_SSL_KEYSTOREPASS("monitor.ssl.keyStorePassword", "", PropertyType.STRING, "The keystore password for enabling monitor SSL."),
  @Experimental
  MONITOR_SSL_TRUSTSTORE("monitor.ssl.trustStore", "", PropertyType.PATH, "The truststore for enabling monitor SSL."),
  @Experimental
  @Sensitive
  MONITOR_SSL_TRUSTSTOREPASS("monitor.ssl.trustStorePassword", "", PropertyType.STRING, "The truststore password for enabling monitor SSL."),

  MONITOR_LOCK_CHECK_INTERVAL("monitor.lock.check.interval", "5s", PropertyType.TIMEDURATION, "The amount of time to sleep between checking for the Montior ZooKeeper lock"),
  
  TRACE_PREFIX("trace.", null, PropertyType.PREFIX, "Properties in this category affect the behavior of distributed tracing."),
  TRACE_PORT("trace.port.client", "12234", PropertyType.PORT, "The listening port for the trace server"),
  TRACE_TABLE("trace.table", "trace", PropertyType.STRING, "The name of the table to store distributed traces"),
  TRACE_USER("trace.user", "root", PropertyType.STRING, "The name of the user to store distributed traces"),
  @Sensitive
  TRACE_PASSWORD("trace.password", "secret", PropertyType.STRING, "The password for the user used to store distributed traces"),
  @Sensitive
  TRACE_TOKEN_PROPERTY_PREFIX("trace.token.property", null, PropertyType.PREFIX,
      "The prefix used to create a token for storing distributed traces.  For each propetry required by trace.token.type, place this prefix in front of it."),
  TRACE_TOKEN_TYPE("trace.token.type", PasswordToken.class.getName(), PropertyType.CLASSNAME, "An AuthenticationToken type supported by the authorizer"),

  // per table properties
  TABLE_PREFIX("table.", null, PropertyType.PREFIX, "Properties in this category affect tablet server treatment of tablets, but can be configured "
      + "on a per-table basis. Setting these properties in the site file will override the default globally "
      + "for all tables and not any specific table. However, both the default and the global setting can be "
      + "overridden per table using the table operations API or in the shell, which sets the overridden value "
      + "in zookeeper. Restarting accumulo tablet servers after setting these properties in the site file "
      + "will cause the global setting to take effect. However, you must use the API or the shell to change "
      + "properties in zookeeper that are set on a table."),
  TABLE_MAJC_RATIO("table.compaction.major.ratio", "3", PropertyType.FRACTION,
      "minimum ratio of total input size to maximum input file size for running a major compaction.   When adjusting this property you may want to also "
          + "adjust table.file.max.  Want to avoid the situation where only merging minor compactions occur."),
  TABLE_MAJC_COMPACTALL_IDLETIME("table.compaction.major.everything.idle", "1h", PropertyType.TIMEDURATION,
      "After a tablet has been idle (no mutations) for this time period it may have all "
          + "of its files compacted into one.  There is no guarantee an idle tablet will be compacted. "
          + "Compactions of idle tablets are only started when regular compactions are not running. Idle "
          + "compactions only take place for tablets that have one or more files."),
  TABLE_SPLIT_THRESHOLD("table.split.threshold", "1G", PropertyType.MEMORY, "When combined size of files exceeds this amount a tablet is split."),
  TABLE_MINC_LOGS_MAX("table.compaction.minor.logs.threshold", "3", PropertyType.COUNT,
      "When there are more than this many write-ahead logs against a tablet, it will be minor compacted.  See comment for property tserver.memory.maps.max"),
  TABLE_MINC_COMPACT_IDLETIME("table.compaction.minor.idle", "5m", PropertyType.TIMEDURATION,
      "After a tablet has been idle (no mutations) for this time period it may have its "
          + "in-memory map flushed to disk in a minor compaction.  There is no guarantee an idle " + "tablet will be compacted."),
  TABLE_SCAN_MAXMEM("table.scan.max.memory", "512K", PropertyType.MEMORY,
      "The maximum amount of memory that will be used to cache results of a client query/scan. "
          + "Once this limit is reached, the buffered data is sent to the client."),
  TABLE_FILE_TYPE("table.file.type", RFile.EXTENSION, PropertyType.STRING, "Change the type of file a table writes"),
  TABLE_LOAD_BALANCER("table.balancer", "org.apache.accumulo.server.master.balancer.DefaultLoadBalancer", PropertyType.STRING,
      "This property can be set to allow the LoadBalanceByTable load balancer to change the called Load Balancer for this table"),
  TABLE_FILE_COMPRESSION_TYPE("table.file.compress.type", "gz", PropertyType.STRING, "One of gz,lzo,none"),
  TABLE_FILE_COMPRESSED_BLOCK_SIZE("table.file.compress.blocksize", "100K", PropertyType.MEMORY,
      "Similar to the hadoop io.seqfile.compress.blocksize setting, so that files have better query performance. The maximum value for this is "
          + Integer.MAX_VALUE + ". (This setting is the size threshold prior to compression, and applies even compression is disabled.)"),
  TABLE_FILE_COMPRESSED_BLOCK_SIZE_INDEX("table.file.compress.blocksize.index", "128K", PropertyType.MEMORY,
      "Determines how large index blocks can be in files that support multilevel indexes. The maximum value for this is " + Integer.MAX_VALUE + "."
          + " (This setting is the size threshold prior to compression, and applies even compression is disabled.)"),
  TABLE_FILE_BLOCK_SIZE("table.file.blocksize", "0B", PropertyType.MEMORY,
      "Overrides the hadoop dfs.block.size setting so that files have better query performance. The maximum value for this is " + Integer.MAX_VALUE),
  TABLE_FILE_REPLICATION("table.file.replication", "0", PropertyType.COUNT, "Determines how many replicas to keep of a tables' files in HDFS. "
      + "When this value is LTE 0, HDFS defaults are used."),
  TABLE_FILE_MAX("table.file.max", "15", PropertyType.COUNT,
      "Determines the max # of files each tablet in a table can have. When adjusting this property you may want to consider adjusting"
          + " table.compaction.major.ratio also.  Setting this property to 0 will make it default to tserver.scan.files.open.max-1, this will prevent a"
          + " tablet from having more files than can be opened.  Setting this property low may throttle ingest and increase query performance."),
  TABLE_WALOG_ENABLED("table.walog.enabled", "true", PropertyType.BOOLEAN, "Use the write-ahead log to prevent the loss of data."),
  TABLE_BLOOM_ENABLED("table.bloom.enabled", "false", PropertyType.BOOLEAN, "Use bloom filters on this table."),
  TABLE_BLOOM_LOAD_THRESHOLD("table.bloom.load.threshold", "1", PropertyType.COUNT,
      "This number of seeks that would actually use a bloom filter must occur before a file's bloom filter is loaded."
          + " Set this to zero to initiate loading of bloom filters when a file is opened."),
  TABLE_BLOOM_SIZE("table.bloom.size", "1048576", PropertyType.COUNT, "Bloom filter size, as number of keys."),
  TABLE_BLOOM_ERRORRATE("table.bloom.error.rate", "0.5%", PropertyType.FRACTION, "Bloom filter error rate."),
  TABLE_BLOOM_KEY_FUNCTOR("table.bloom.key.functor", "org.apache.accumulo.core.file.keyfunctor.RowFunctor", PropertyType.CLASSNAME,
      "A function that can transform the key prior to insertion and check of bloom filter.  org.apache.accumulo.core.file.keyfunctor.RowFunctor,"
          + ",org.apache.accumulo.core.file.keyfunctor.ColumnFamilyFunctor, and org.apache.accumulo.core.file.keyfunctor.ColumnQualifierFunctor are"
          + " allowable values. One can extend any of the above mentioned classes to perform specialized parsing of the key. "),
  TABLE_BLOOM_HASHTYPE("table.bloom.hash.type", "murmur", PropertyType.STRING, "The bloom filter hash type"),
  TABLE_FAILURES_IGNORE("table.failures.ignore", "false", PropertyType.BOOLEAN,
      "If you want queries for your table to hang or fail when data is missing from the system, "
          + "then set this to false. When this set to true missing data will be reported but queries "
          + "will still run possibly returning a subset of the data."),
  TABLE_DEFAULT_SCANTIME_VISIBILITY("table.security.scan.visibility.default", "", PropertyType.STRING,
      "The security label that will be assumed at scan time if an entry does not have a visibility set.<br />"
          + "Note: An empty security label is displayed as []. The scan results will show an empty visibility even if "
          + "the visibility from this setting is applied to the entry.<br />"
          + "CAUTION: If a particular key has an empty security label AND its table's default visibility is also empty, "
          + "access will ALWAYS be granted for users with permission to that table. Additionally, if this field is changed, "
          + "all existing data with an empty visibility label will be interpreted with the new label on the next scan."),
  TABLE_LOCALITY_GROUPS("table.groups.enabled", "", PropertyType.STRING, "A comma separated list of locality group names to enable for this table."),
  TABLE_CONSTRAINT_PREFIX("table.constraint.", null, PropertyType.PREFIX,
      "Properties in this category are per-table properties that add constraints to a table. "
          + "These properties start with the category prefix, followed by a number, and their values "
          + "correspond to a fully qualified Java class that implements the Constraint interface.<br />"
          + "For example, table.constraint.1 = org.apache.accumulo.core.constraints.MyCustomConstraint "
          + "and table.constraint.2 = my.package.constraints.MySecondConstraint"),
  TABLE_INDEXCACHE_ENABLED("table.cache.index.enable", "true", PropertyType.BOOLEAN, "Determines whether index cache is enabled."),
  TABLE_BLOCKCACHE_ENABLED("table.cache.block.enable", "false", PropertyType.BOOLEAN, "Determines whether file block cache is enabled."),
  TABLE_ITERATOR_PREFIX("table.iterator.", null, PropertyType.PREFIX,
      "Properties in this category specify iterators that are applied at various stages (scopes) of interaction "
          + "with a table. These properties start with the category prefix, followed by a scope (minc, majc, scan, etc.), "
          + "followed by a period, followed by a name, as in table.iterator.scan.vers, or table.iterator.scan.custom. "
          + "The values for these properties are a number indicating the ordering in which it is applied, and a class name "
          + "such as table.iterator.scan.vers = 10,org.apache.accumulo.core.iterators.VersioningIterator<br /> "
          + "These iterators can take options if additional properties are set that look like this property, "
          + "but are suffixed with a period, followed by 'opt' followed by another period, and a property name.<br />"
          + "For example, table.iterator.minc.vers.opt.maxVersions = 3"),
  TABLE_LOCALITY_GROUP_PREFIX("table.group.", null, PropertyType.PREFIX,
      "Properties in this category are per-table properties that define locality groups in a table. These properties start "
          + "with the category prefix, followed by a name, followed by a period, and followed by a property for that group.<br />"
          + "For example table.group.group1=x,y,z sets the column families for a group called group1. Once configured, "
          + "group1 can be enabled by adding it to the list of groups in the " + TABLE_LOCALITY_GROUPS.getKey() + " property.<br />"
          + "Additional group options may be specified for a named group by setting table.group.&lt;name&gt;.opt.&lt;key&gt;=&lt;value&gt;."),
  TABLE_FORMATTER_CLASS("table.formatter", DefaultFormatter.class.getName(), PropertyType.STRING, "The Formatter class to apply on results in the shell"),
  TABLE_INTERPRETER_CLASS("table.interepreter", DefaultScanInterpreter.class.getName(), PropertyType.STRING,
      "The ScanInterpreter class to apply on scan arguments in the shell"),
  TABLE_CLASSPATH("table.classpath.context", "", PropertyType.STRING, "Per table classpath context"),
  TABLE_COMPACTION_STRATEGY("table.majc.compaction.strategy", "org.apache.accumulo.tserver.compaction.DefaultCompactionStrategy", PropertyType.CLASSNAME,
      "A customizable major compaction strategy."),
  TABLE_COMPACTION_STRATEGY_PREFIX("table.majc.compaction.strategy.opts.", null, PropertyType.PREFIX,
      "Properties in this category are used to configure the compaction strategy."),

  // VFS ClassLoader properties
  VFS_CLASSLOADER_SYSTEM_CLASSPATH_PROPERTY(AccumuloVFSClassLoader.VFS_CLASSLOADER_SYSTEM_CLASSPATH_PROPERTY, "", PropertyType.STRING,
      "Configuration for a system level vfs classloader.  Accumulo jar can be configured here and loaded out of HDFS."),
  VFS_CONTEXT_CLASSPATH_PROPERTY(AccumuloVFSClassLoader.VFS_CONTEXT_CLASSPATH_PROPERTY, null, PropertyType.PREFIX,
      "Properties in this category are define a classpath. These properties start  with the category prefix, followed by a context name.  "
          + "The value is a comma seperated list of URIs. Supports full regex on filename alone. For example, "
          + "general.vfs.context.classpath.cx1=hdfs://nn1:9902/mylibdir/*.jar.  "
          + "You can enable post delegation for a context, which will load classes from the context first instead of the parent first.  "
          + "Do this by setting general.vfs.context.classpath.&lt;name&gt;.delegation=post, where &lt;name&gt; is your context name.  "
          + "If delegation is not specified, it defaults to loading from parent classloader first."),
  @Interpolated
  VFS_CLASSLOADER_CACHE_DIR(AccumuloVFSClassLoader.VFS_CACHE_DIR, "${java.io.tmpdir}" + File.separator + "accumulo-vfs-cache-${user.name}",
      PropertyType.ABSOLUTEPATH, "Directory to use for the vfs cache. The cache will keep a soft reference to all of the classes loaded in the VM."
          + " This should be on local disk on each node with sufficient space. It defaults to ${java.io.tmpdir}/accumulo-vfs-cache-${user.name}"),

  @Interpolated
  @Experimental
  GENERAL_MAVEN_PROJECT_BASEDIR(AccumuloClassLoader.MAVEN_PROJECT_BASEDIR_PROPERTY_NAME, AccumuloClassLoader.DEFAULT_MAVEN_PROJECT_BASEDIR_VALUE,
      PropertyType.ABSOLUTEPATH, "Set this to automatically add maven target/classes directories to your dynamic classpath"),

  ;

  private String key, defaultValue, description;
  private PropertyType type;
  static Logger log = Logger.getLogger(Property.class);

  private Property(String name, String defaultValue, PropertyType type, String description) {
    this.key = name;
    this.defaultValue = defaultValue;
    this.description = description;
    this.type = type;
<<<<<<< HEAD
=======
    this.experimental = experimental;
    // Interpolated items need to be careful, as JVM properties could be updates and we may want that propogated when those changes occur.
    // Currently only VFS_CLASSLOADER_CACHE_DIR, which isn't ZK mutable, is interpolated, so this shouldn't be an issue as java.io.tmpdir
    // also shouldn't be changing.
    this.interpolated = interpolated;
>>>>>>> f76b8e07
  }

  @Override
  public String toString() {
    return this.key;
  }

  public String getKey() {
    return this.key;
  }

  public String getRawDefaultValue() {
    return this.defaultValue;
  }

  public String getDefaultValue() {
    if (isInterpolated()) {
      PropertiesConfiguration pconf = new PropertiesConfiguration();
      Properties systemProperties = System.getProperties();
      synchronized (systemProperties) {
        pconf.append(new MapConfiguration(systemProperties));
      }
      pconf.addProperty("hack_default_value", this.defaultValue);
      String v = pconf.getString("hack_default_value");
      if (this.type == PropertyType.ABSOLUTEPATH)
        return new File(v).getAbsolutePath();
      else
        return v;
    } else {
      return getRawDefaultValue();
    }
  }

  public PropertyType getType() {
    return this.type;
  }

  public String getDescription() {
    return this.description;
  }

  private boolean isInterpolated() {
    return hasAnnotation(Interpolated.class) || hasPrefixWithAnnotation(getKey(), Interpolated.class);
  }

  public boolean isExperimental() {
    return hasAnnotation(Experimental.class) || hasPrefixWithAnnotation(getKey(), Experimental.class);
  }

  public boolean isDeprecated() {
    return hasAnnotation(Deprecated.class) || hasPrefixWithAnnotation(getKey(), Deprecated.class);
  }

  public boolean isSensitive() {
    return hasAnnotation(Sensitive.class) || hasPrefixWithAnnotation(getKey(), Sensitive.class);
  }

  public static boolean isSensitive(String key) {
    return hasPrefixWithAnnotation(key, Sensitive.class);
  }

  private <T extends Annotation> boolean hasAnnotation(Class<T> annotationType) {
    Logger log = Logger.getLogger(getClass());
    try {
      for (Annotation a : getClass().getField(name()).getAnnotations())
        if (annotationType.isInstance(a))
          return true;
    } catch (SecurityException e) {
      log.error(e, e);
    } catch (NoSuchFieldException e) {
      log.error(e, e);
    }
    return false;
  }

  private static <T extends Annotation> boolean hasPrefixWithAnnotation(String key, Class<T> annotationType) {
    // relies on side-effects of isValidPropertyKey to populate validPrefixes
    if (isValidPropertyKey(key)) {
      // check if property exists on its own and has the annotation
      if (Property.getPropertyByKey(key) != null)
        return getPropertyByKey(key).hasAnnotation(annotationType);
      // can't find the property, so check the prefixes
      boolean prefixHasAnnotation = false;
      for (String prefix : validPrefixes)
        if (key.startsWith(prefix))
          prefixHasAnnotation = prefixHasAnnotation || getPropertyByKey(prefix).hasAnnotation(annotationType);
      return prefixHasAnnotation;
    }
    return false;
  }

  private static HashSet<String> validTableProperties = null;
  private static HashSet<String> validProperties = null;
  private static HashSet<String> validPrefixes = null;

  private static boolean isKeyValidlyPrefixed(String key) {
    for (String prefix : validPrefixes) {
      if (key.startsWith(prefix))
        return true;
    }

    return false;
  }

  public synchronized static boolean isValidPropertyKey(String key) {
    if (validProperties == null) {
      validProperties = new HashSet<String>();
      validPrefixes = new HashSet<String>();

      for (Property p : Property.values()) {
        if (p.getType().equals(PropertyType.PREFIX)) {
          validPrefixes.add(p.getKey());
        } else {
          validProperties.add(p.getKey());
        }
      }
    }

    return validProperties.contains(key) || isKeyValidlyPrefixed(key);
  }

  public synchronized static boolean isValidTablePropertyKey(String key) {
    if (validTableProperties == null) {
      validTableProperties = new HashSet<String>();
      for (Property p : Property.values()) {
        if (!p.getType().equals(PropertyType.PREFIX) && p.getKey().startsWith(Property.TABLE_PREFIX.getKey())) {
          validTableProperties.add(p.getKey());
        }
      }
    }

    return validTableProperties.contains(key) || key.startsWith(Property.TABLE_CONSTRAINT_PREFIX.getKey())
        || key.startsWith(Property.TABLE_ITERATOR_PREFIX.getKey()) || key.startsWith(Property.TABLE_LOCALITY_GROUP_PREFIX.getKey())
        || key.startsWith(Property.TABLE_COMPACTION_STRATEGY_PREFIX.getKey());
  }

  private static final EnumSet<Property> fixedProperties = EnumSet.of(Property.TSERV_CLIENTPORT, Property.TSERV_NATIVEMAP_ENABLED,
      Property.TSERV_SCAN_MAX_OPENFILES, Property.MASTER_CLIENTPORT, Property.GC_PORT);

  public static boolean isFixedZooPropertyKey(Property key) {
    return fixedProperties.contains(key);
  }

  public static Set<Property> getFixedProperties() {
    return fixedProperties;
  }

  public static boolean isValidZooPropertyKey(String key) {
    // white list prefixes
    return key.startsWith(Property.TABLE_PREFIX.getKey()) || key.startsWith(Property.TSERV_PREFIX.getKey()) || key.startsWith(Property.LOGGER_PREFIX.getKey())
        || key.startsWith(Property.MASTER_PREFIX.getKey()) || key.startsWith(Property.GC_PREFIX.getKey())
        || key.startsWith(Property.MONITOR_PREFIX.getKey() + "banner.") || key.startsWith(VFS_CONTEXT_CLASSPATH_PROPERTY.getKey())
        || key.startsWith(Property.TABLE_COMPACTION_STRATEGY_PREFIX.getKey());
  }

  public static Property getPropertyByKey(String key) {
    for (Property prop : Property.values())
      if (prop.getKey().equals(key))
        return prop;
    return null;
  }

  /**
   * @return true if this is a property whose value is expected to be a java class
   */
  public static boolean isClassProperty(String key) {
    return (key.startsWith(Property.TABLE_CONSTRAINT_PREFIX.getKey()) && key.substring(Property.TABLE_CONSTRAINT_PREFIX.getKey().length()).split("\\.").length == 1)
        || (key.startsWith(Property.TABLE_ITERATOR_PREFIX.getKey()) && key.substring(Property.TABLE_ITERATOR_PREFIX.getKey().length()).split("\\.").length == 2)
        || key.equals(Property.TABLE_LOAD_BALANCER.getKey());
  }

  // This is not a cache for loaded classes, just a way to avoid spamming the debug log
  static Map<String,Class<?>> loaded = Collections.synchronizedMap(new HashMap<String,Class<?>>());

  public static <T> T createInstanceFromPropertyName(AccumuloConfiguration conf, Property property, Class<T> base, T defaultInstance) {
    String clazzName = conf.get(property);
    T instance = null;

    try {
      Class<? extends T> clazz = AccumuloVFSClassLoader.loadClass(clazzName, base);
      instance = clazz.newInstance();
      if (loaded.put(clazzName, clazz) != clazz)
        log.debug("Loaded class : " + clazzName);
    } catch (Exception e) {
      log.warn("Failed to load class ", e);
    }

    if (instance == null) {
      log.info("Using default class " + defaultInstance.getClass().getName());
      instance = defaultInstance;
    }
    return instance;
  }

  public static Map<String,String> getCompactionStrategyOptions(AccumuloConfiguration tableConf) {
    Map<String,String> longNames = tableConf.getAllPropertiesWithPrefix(Property.TABLE_COMPACTION_STRATEGY_PREFIX);
    Map<String,String> result = new HashMap<String,String>();
    for (Entry<String,String> entry : longNames.entrySet()) {
      result.put(entry.getKey().substring(Property.TABLE_COMPACTION_STRATEGY_PREFIX.getKey().length()), entry.getValue());
    }
    return result;
  }
}<|MERGE_RESOLUTION|>--- conflicted
+++ resolved
@@ -22,12 +22,9 @@
 import java.util.EnumSet;
 import java.util.HashMap;
 import java.util.HashSet;
-<<<<<<< HEAD
 import java.util.Map;
 import java.util.Map.Entry;
-=======
 import java.util.Properties;
->>>>>>> f76b8e07
 import java.util.Set;
 
 import org.apache.accumulo.core.client.security.tokens.PasswordToken;
@@ -451,14 +448,6 @@
     this.defaultValue = defaultValue;
     this.description = description;
     this.type = type;
-<<<<<<< HEAD
-=======
-    this.experimental = experimental;
-    // Interpolated items need to be careful, as JVM properties could be updates and we may want that propogated when those changes occur.
-    // Currently only VFS_CLASSLOADER_CACHE_DIR, which isn't ZK mutable, is interpolated, so this shouldn't be an issue as java.io.tmpdir
-    // also shouldn't be changing.
-    this.interpolated = interpolated;
->>>>>>> f76b8e07
   }
 
   @Override
