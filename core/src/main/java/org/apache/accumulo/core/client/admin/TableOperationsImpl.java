--- conflicted
+++ resolved
@@ -16,7 +16,6 @@
  */
 package org.apache.accumulo.core.client.admin;
 
-<<<<<<< HEAD
 import static com.google.common.base.Preconditions.checkArgument;
 
 import java.io.BufferedReader;
@@ -52,11 +51,8 @@
 import org.apache.accumulo.core.Constants;
 import org.apache.accumulo.core.client.AccumuloException;
 import org.apache.accumulo.core.client.AccumuloSecurityException;
-=======
->>>>>>> 9bdad265
 import org.apache.accumulo.core.client.Instance;
 import org.apache.accumulo.core.security.Credentials;
-<<<<<<< HEAD
 import org.apache.accumulo.core.tabletserver.thrift.NotServingTabletException;
 import org.apache.accumulo.core.tabletserver.thrift.TabletClientService;
 import org.apache.accumulo.core.util.ByteBufferUtil;
@@ -80,6 +76,7 @@
 import org.apache.thrift.TApplicationException;
 import org.apache.thrift.TException;
 import org.apache.thrift.transport.TTransportException;
+import org.apache.accumulo.core.security.thrift.TCredentials;
 
 import com.google.common.base.Joiner;
 
@@ -90,9 +87,6 @@
   public static final String CLONE_EXCLUDE_PREFIX = "!";
 
   private static final Logger log = Logger.getLogger(TableOperations.class);
-=======
-import org.apache.accumulo.core.security.thrift.TCredentials;
->>>>>>> 9bdad265
 
 /**
  * @deprecated since 1.6.0; not intended for public api and you should not use it.
@@ -106,7 +100,6 @@
    *          the username/password for this connection
    */
   public TableOperationsImpl(Instance instance, Credentials credentials) {
-<<<<<<< HEAD
     checkArgument(instance != null, "instance is null");
     checkArgument(credentials != null, "credentials is null");
     this.instance = instance;
@@ -1576,10 +1569,6 @@
     }
   }
 
-=======
-    super(instance, credentials);
-  }
-
   /**
    * @param instance
    *          the connection information for this instance
@@ -1589,5 +1578,4 @@
   public TableOperationsImpl(Instance instance, TCredentials credentials) {
     this(instance, Credentials.fromThrift(credentials));
   }
->>>>>>> 9bdad265
 }