/*
 * Licensed to the Apache Software Foundation (ASF) under one or more
 * contributor license agreements.  See the NOTICE file distributed with
 * this work for additional information regarding copyright ownership.
 * The ASF licenses this file to You under the Apache License, Version 2.0
 * (the "License"); you may not use this file except in compliance with
 * the License.  You may obtain a copy of the License at
 *
 *     http://www.apache.org/licenses/LICENSE-2.0
 *
 * Unless required by applicable law or agreed to in writing, software
 * distributed under the License is distributed on an "AS IS" BASIS,
 * WITHOUT WARRANTIES OR CONDITIONS OF ANY KIND, either express or implied.
 * See the License for the specific language governing permissions and
 * limitations under the License.
 */
package org.apache.accumulo.core.util;

import com.google.common.net.HostAndPort;

<<<<<<< HEAD
public class AddressUtil {


  static public HostAndPort parseAddress(String address) throws NumberFormatException {
    return parseAddress(address, false);
=======
public class AddressUtil extends org.apache.accumulo.fate.util.AddressUtil {

  static public InetSocketAddress parseAddress(String address, int defaultPort) throws NumberFormatException {
    String[] parts = address.split(":", 2);
    if (address.contains("+"))
      parts = address.split("\\+", 2);
    if (parts.length == 2) {
      if (parts[1].isEmpty())
        return new InetSocketAddress(parts[0], defaultPort);
      return new InetSocketAddress(parts[0], Integer.parseInt(parts[1]));
    }
    return new InetSocketAddress(address, defaultPort);
  }
  
  static public InetSocketAddress parseAddress(Text address, int defaultPort) {
    return parseAddress(address.toString(), defaultPort);
>>>>>>> c4cd3b1b
  }

  static public HostAndPort parseAddress(String address, boolean ignoreMissingPort) throws NumberFormatException {
    address = address.replace('+', ':');
    HostAndPort hap = HostAndPort.fromString(address);
    if (!ignoreMissingPort && !hap.hasPort())
      throw new IllegalArgumentException("Address was expected to contain port. address=" + address);
    
    return hap;
  }

  public static HostAndPort parseAddress(String address, int defaultPort) {
    return parseAddress(address, true).withDefaultPort(defaultPort);
  }
}<|MERGE_RESOLUTION|>--- conflicted
+++ resolved
@@ -18,30 +18,11 @@
 
 import com.google.common.net.HostAndPort;
 
-<<<<<<< HEAD
-public class AddressUtil {
+public class AddressUtil extends org.apache.accumulo.fate.util.AddressUtil {
 
 
   static public HostAndPort parseAddress(String address) throws NumberFormatException {
     return parseAddress(address, false);
-=======
-public class AddressUtil extends org.apache.accumulo.fate.util.AddressUtil {
-
-  static public InetSocketAddress parseAddress(String address, int defaultPort) throws NumberFormatException {
-    String[] parts = address.split(":", 2);
-    if (address.contains("+"))
-      parts = address.split("\\+", 2);
-    if (parts.length == 2) {
-      if (parts[1].isEmpty())
-        return new InetSocketAddress(parts[0], defaultPort);
-      return new InetSocketAddress(parts[0], Integer.parseInt(parts[1]));
-    }
-    return new InetSocketAddress(address, defaultPort);
-  }
-  
-  static public InetSocketAddress parseAddress(Text address, int defaultPort) {
-    return parseAddress(address.toString(), defaultPort);
->>>>>>> c4cd3b1b
   }
 
   static public HostAndPort parseAddress(String address, boolean ignoreMissingPort) throws NumberFormatException {
