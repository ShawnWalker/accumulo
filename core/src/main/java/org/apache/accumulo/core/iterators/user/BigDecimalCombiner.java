/*
 * Licensed to the Apache Software Foundation (ASF) under one or more
 * contributor license agreements.  See the NOTICE file distributed with
 * this work for additional information regarding copyright ownership.
 * The ASF licenses this file to You under the Apache License, Version 2.0
 * (the "License"); you may not use this file except in compliance with
 * the License.  You may obtain a copy of the License at
 *
 *     http://www.apache.org/licenses/LICENSE-2.0
 *
 * Unless required by applicable law or agreed to in writing, software
 * distributed under the License is distributed on an "AS IS" BASIS,
 * WITHOUT WARRANTIES OR CONDITIONS OF ANY KIND, either express or implied.
 * See the License for the specific language governing permissions and
 * limitations under the License.
 */
package org.apache.accumulo.core.iterators.user;

import static com.google.common.base.Charsets.UTF_8;

import java.io.IOException;
import java.math.BigDecimal;
import java.nio.charset.StandardCharsets;
import java.util.Iterator;
import java.util.Map;

import org.apache.accumulo.core.data.Key;
import org.apache.accumulo.core.data.Value;
import org.apache.accumulo.core.iterators.IteratorEnvironment;
import org.apache.accumulo.core.iterators.SortedKeyValueIterator;
import org.apache.accumulo.core.iterators.TypedValueCombiner;
import org.apache.accumulo.core.iterators.ValueFormatException;

/**
 * A family of combiners that treat values as BigDecimals, encoding and 
 * decoding using the built-in BigDecimal String input/output functions.
 */
public abstract class BigDecimalCombiner extends TypedValueCombiner<BigDecimal> {
  private final static BigDecimalEncoder BDE = new BigDecimalEncoder();
  
  @Override
  public void init(SortedKeyValueIterator<Key,Value> source, Map<String,String> options, IteratorEnvironment env) throws IOException {
    super.init(source, options, env);
    setEncoder(BDE);
  }
  
  @Override
  public IteratorOptions describeOptions() {
    IteratorOptions io = super.describeOptions();
    io.setName("bigdecimalcombiner");
    io.setDescription("bigdecimalcombiner interprets Values as BigDecimals before combining");
    return io;
  }
  
  @Override
  public boolean validateOptions(Map<String,String> options) {
    if (super.validateOptions(options) == false)
      return false;
    return true;
  }
  
  public static class BigDecimalSummingCombiner extends BigDecimalCombiner {
    @Override
    public BigDecimal typedReduce(Key key, Iterator<BigDecimal> iter) {
      if (!iter.hasNext())
        return null;
      BigDecimal sum = iter.next();
      while (iter.hasNext()) {
        sum = sum.add(iter.next());
      }
      return sum;
    }
  }
  
  public static class BigDecimalMaxCombiner extends BigDecimalCombiner {
    @Override
    public BigDecimal typedReduce(Key key, Iterator<BigDecimal> iter) {
      if (!iter.hasNext())
        return null;
      BigDecimal max = iter.next();
      while (iter.hasNext()) {
        max = max.max(iter.next());
      }
      return max;
    }
  }
  
  public static class BigDecimalMinCombiner extends BigDecimalCombiner {
    @Override
    public BigDecimal typedReduce(Key key, Iterator<BigDecimal> iter) {
      if (!iter.hasNext())
        return null;
      BigDecimal min = iter.next();
      while (iter.hasNext()) {
        min = min.min(iter.next());
      }
      return min;
    }
  }
  
  /**
   * Provides the ability to encode scientific notation.
   * 
   */
  public static class BigDecimalEncoder implements org.apache.accumulo.core.iterators.TypedValueCombiner.Encoder<BigDecimal> {
    @Override
    public byte[] encode(BigDecimal v) {
<<<<<<< HEAD
      return v.toString().getBytes(StandardCharsets.UTF_8);
=======
      return v.toString().getBytes(UTF_8);
>>>>>>> 9b20a9d4
    }
    
    @Override
    public BigDecimal decode(byte[] b) throws ValueFormatException {
      try {
<<<<<<< HEAD
        return new BigDecimal(new String(b, StandardCharsets.UTF_8));
=======
        return new BigDecimal(new String(b, UTF_8));
>>>>>>> 9b20a9d4
      } catch (NumberFormatException nfe) {
        throw new ValueFormatException(nfe);
      }
    }
  }
}<|MERGE_RESOLUTION|>--- conflicted
+++ resolved
@@ -16,11 +16,10 @@
  */
 package org.apache.accumulo.core.iterators.user;
 
-import static com.google.common.base.Charsets.UTF_8;
+import static java.nio.charset.StandardCharsets.UTF_8;
 
 import java.io.IOException;
 import java.math.BigDecimal;
-import java.nio.charset.StandardCharsets;
 import java.util.Iterator;
 import java.util.Map;
 
@@ -105,21 +104,13 @@
   public static class BigDecimalEncoder implements org.apache.accumulo.core.iterators.TypedValueCombiner.Encoder<BigDecimal> {
     @Override
     public byte[] encode(BigDecimal v) {
-<<<<<<< HEAD
-      return v.toString().getBytes(StandardCharsets.UTF_8);
-=======
       return v.toString().getBytes(UTF_8);
->>>>>>> 9b20a9d4
     }
     
     @Override
     public BigDecimal decode(byte[] b) throws ValueFormatException {
       try {
-<<<<<<< HEAD
-        return new BigDecimal(new String(b, StandardCharsets.UTF_8));
-=======
         return new BigDecimal(new String(b, UTF_8));
->>>>>>> 9b20a9d4
       } catch (NumberFormatException nfe) {
         throw new ValueFormatException(nfe);
       }
