--- conflicted
+++ resolved
@@ -30,22 +30,16 @@
 
   @Override
   public List<InputSplit> getSplits(JobContext context) throws IOException {
-<<<<<<< HEAD
     List<InputSplit> oldSplits = super.getSplits(context);
     List<InputSplit> newSplits = new ArrayList<InputSplit>(oldSplits.size());
-    
+
     // Copy only the necessary information
     for (InputSplit oldSplit : oldSplits) {
-      org.apache.accumulo.core.client.mapreduce.RangeInputSplit newSplit = new org.apache.accumulo.core.client.mapreduce.RangeInputSplit((org.apache.accumulo.core.client.mapreduce.RangeInputSplit) oldSplit);
+      org.apache.accumulo.core.client.mapreduce.RangeInputSplit newSplit = new org.apache.accumulo.core.client.mapreduce.RangeInputSplit(
+          (org.apache.accumulo.core.client.mapreduce.RangeInputSplit) oldSplit);
       newSplits.add(newSplit);
     }
-    
-    
+
     return newSplits;
-=======
-    super.getSplits(context);
-
-    return Arrays.<InputSplit> asList(new org.apache.accumulo.core.client.mapreduce.RangeInputSplit());
->>>>>>> 5363d781
   }
 }