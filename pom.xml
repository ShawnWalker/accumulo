<?xml version="1.0" encoding="UTF-8"?>
<!--
  Licensed to the Apache Software Foundation (ASF) under one or more
  contributor license agreements.  See the NOTICE file distributed with
  this work for additional information regarding copyright ownership.
  The ASF licenses this file to You under the Apache License, Version 2.0
  (the "License"); you may not use this file except in compliance with
  the License.  You may obtain a copy of the License at

      http://www.apache.org/licenses/LICENSE-2.0

  Unless required by applicable law or agreed to in writing, software
  distributed under the License is distributed on an "AS IS" BASIS,
  WITHOUT WARRANTIES OR CONDITIONS OF ANY KIND, either express or implied.
  See the License for the specific language governing permissions and
  limitations under the License.
-->
<project xmlns="http://maven.apache.org/POM/4.0.0" xmlns:xsi="http://www.w3.org/2001/XMLSchema-instance" xsi:schemaLocation="http://maven.apache.org/POM/4.0.0 http://maven.apache.org/maven-v4_0_0.xsd">
  <modelVersion>4.0.0</modelVersion>
  <parent>
    <groupId>org.apache</groupId>
    <artifactId>apache</artifactId>
    <version>18</version>
  </parent>
  <groupId>org.apache.accumulo</groupId>
  <artifactId>accumulo-project</artifactId>
  <version>2.0.0-SNAPSHOT</version>
  <packaging>pom</packaging>
  <name>Apache Accumulo Project</name>
  <description>Apache Accumulo is a sorted, distributed key/value store based
    on Google's BigTable design. It is built on top of Apache Hadoop,
    Zookeeper, and Thrift. It features a few novel improvements on the BigTable
    design in the form of cell-level access labels and a server-side
    programming mechanism that can modify key/value pairs at various points in
    the data management process.</description>
  <!-- this URL is where the site derived via the maven-site-plugin ends up,
       not the generic site; currently not used -->
  <url>https://accumulo.apache.org</url>
  <!-- this is the year of inception at ASF -->
  <inceptionYear>2011</inceptionYear>
  <organization>
    <name>The Apache Software Foundation</name>
    <url>https://www.apache.org</url>
  </organization>
  <licenses>
    <license>
      <name>Apache License, Version 2.0</name>
      <url>https://www.apache.org/licenses/LICENSE-2.0</url>
    </license>
  </licenses>
  <mailingLists>
    <mailingList>
      <name>User</name>
      <subscribe>user-subscribe@accumulo.apache.org</subscribe>
      <unsubscribe>user-unsubscribe@accumulo.apache.org</unsubscribe>
      <post>user@accumulo.apache.org</post>
      <archive>https://lists.apache.org/list.html?user@accumulo.apache.org</archive>
    </mailingList>
    <mailingList>
      <name>Dev</name>
      <subscribe>dev-subscribe@accumulo.apache.org</subscribe>
      <unsubscribe>dev-unsubscribe@accumulo.apache.org</unsubscribe>
      <post>dev@accumulo.apache.org</post>
      <archive>https://lists.apache.org/list.html?dev@accumulo.apache.org</archive>
    </mailingList>
    <mailingList>
      <name>Commits</name>
      <subscribe>commits-subscribe@accumulo.apache.org</subscribe>
      <unsubscribe>commits-unsubscribe@accumulo.apache.org</unsubscribe>
      <archive>https://lists.apache.org/list.html?commits@accumulo.apache.org</archive>
    </mailingList>
    <mailingList>
      <name>Notifications</name>
      <subscribe>notifications-subscribe@accumulo.apache.org</subscribe>
      <unsubscribe>notifications-unsubscribe@accumulo.apache.org</unsubscribe>
      <archive>https://lists.apache.org/list.html?notifications@accumulo.apache.org</archive>
    </mailingList>
  </mailingLists>
  <prerequisites>
    <maven>${maven.min-version}</maven>
  </prerequisites>
  <modules>
    <module>assemble</module>
    <module>core</module>
    <module>docs</module>
    <module>examples/simple</module>
    <module>fate</module>
    <module>iterator-test-harness</module>
    <module>maven-plugin</module>
    <module>minicluster</module>
    <module>proxy</module>
    <module>server/base</module>
    <module>server/gc</module>
    <module>server/master</module>
    <module>server/monitor</module>
    <module>server/native</module>
    <module>server/tracer</module>
    <module>server/tserver</module>
    <module>shell</module>
    <module>start</module>
    <module>test</module>
  </modules>
  <scm>
    <connection>scm:git:git://git.apache.org/accumulo.git</connection>
    <developerConnection>scm:git:https://git-wip-us.apache.org/repos/asf/accumulo.git</developerConnection>
    <tag>HEAD</tag>
    <url>https://git-wip-us.apache.org/repos/asf?p=accumulo.git</url>
  </scm>
  <issueManagement>
    <system>JIRA</system>
    <url>https://issues.apache.org/jira/browse/ACCUMULO</url>
  </issueManagement>
  <ciManagement>
    <system>Apache Jenkins</system>
    <url>https://builds.apache.org/view/A-D/view/Accumulo/</url>
  </ciManagement>
  <properties>
    <!-- used for filtering the java source with the current version -->
    <accumulo.release.version>${project.version}</accumulo.release.version>
    <assembly.tarLongFileMode>posix</assembly.tarLongFileMode>
    <!-- bouncycastle version for test dependencies -->
    <bouncycastle.version>1.54</bouncycastle.version>
    <!-- Curator version -->
    <curator.version>2.11.0</curator.version>
    <!-- relative path for Eclipse format; should override in child modules if necessary -->
    <eclipseFormatterStyle>${project.parent.basedir}/contrib/Eclipse-Accumulo-Codestyle.xml</eclipseFormatterStyle>
    <!-- extra release args for testing -->
    <extraReleaseArgs />
    <failsafe.excludedGroups />
    <failsafe.groups />
    <findbugs.version>3.0.3</findbugs.version>
    <!-- surefire/failsafe plugin option -->
    <forkCount>1</forkCount>
    <hadoop.version>2.6.4</hadoop.version>
    <htrace.version>3.1.0-incubating</htrace.version>
    <httpclient.version>3.1</httpclient.version>
    <it.failIfNoSpecifiedTests>false</it.failIfNoSpecifiedTests>
    <!-- jetty 9.2 is the last version to support jdk less than 1.8 -->
    <jetty.version>9.2.17.v20160517</jetty.version>
    <maven.compiler.source>1.8</maven.compiler.source>
    <maven.compiler.target>1.8</maven.compiler.target>
    <!-- the maven-release-plugin makes this recommendation, due to plugin bugs -->
    <maven.min-version>3.0.5</maven.min-version>
    <!-- surefire/failsafe plugin option -->
    <maven.test.redirectTestOutputToFile>true</maven.test.redirectTestOutputToFile>
    <powermock.version>1.6.5</powermock.version>
    <!-- surefire/failsafe plugin option -->
    <reuseForks>false</reuseForks>
    <slf4j.version>1.7.21</slf4j.version>
    <sourceReleaseAssemblyDescriptor>source-release-tar</sourceReleaseAssemblyDescriptor>
    <surefire.excludedGroups />
    <surefire.failIfNoSpecifiedTests>false</surefire.failIfNoSpecifiedTests>
    <surefire.groups />
    <!-- Thrift version -->
    <thrift.version>0.9.3</thrift.version>
    <!-- ZooKeeper version -->
    <zookeeper.version>3.4.6</zookeeper.version>
  </properties>
  <dependencyManagement>
    <dependencies>
      <dependency>
        <groupId>com.beust</groupId>
        <artifactId>jcommander</artifactId>
        <version>1.48</version>
      </dependency>
      <dependency>
        <groupId>com.google.auto.service</groupId>
        <artifactId>auto-service</artifactId>
        <version>1.0-rc2</version>
      </dependency>
      <dependency>
        <groupId>com.google.code.gson</groupId>
        <artifactId>gson</artifactId>
        <version>2.7</version>
      </dependency>
      <!-- Hadoop-2.4.0 MiniDFSCluster uses classes dropped in Guava 15 -->
      <dependency>
        <groupId>com.google.guava</groupId>
        <artifactId>guava</artifactId>
        <!-- Hadoop-2.4.0 MiniDFSCluster uses classes from <Guava-15.0; fixed in 2.6.0 and later -->
        <version>14.0.1</version>
      </dependency>
      <dependency>
        <groupId>com.google.protobuf</groupId>
        <artifactId>protobuf-java</artifactId>
        <version>2.5.0</version>
      </dependency>
      <dependency>
        <groupId>commons-cli</groupId>
        <artifactId>commons-cli</artifactId>
        <version>1.2</version>
      </dependency>
      <dependency>
        <groupId>commons-codec</groupId>
        <artifactId>commons-codec</artifactId>
        <version>1.4</version>
      </dependency>
      <dependency>
        <groupId>commons-collections</groupId>
        <artifactId>commons-collections</artifactId>
        <version>3.2.2</version>
      </dependency>
      <dependency>
        <groupId>commons-configuration</groupId>
        <artifactId>commons-configuration</artifactId>
        <version>1.6</version>
      </dependency>
      <dependency>
        <groupId>commons-httpclient</groupId>
        <artifactId>commons-httpclient</artifactId>
        <version>${httpclient.version}</version>
      </dependency>
      <dependency>
        <groupId>commons-io</groupId>
        <artifactId>commons-io</artifactId>
        <version>2.4</version>
      </dependency>
      <dependency>
        <groupId>commons-lang</groupId>
        <artifactId>commons-lang</artifactId>
        <version>2.4</version>
      </dependency>
      <dependency>
        <groupId>commons-logging</groupId>
        <artifactId>commons-logging</artifactId>
        <version>1.1.1</version>
      </dependency>
      <dependency>
        <groupId>javax.servlet</groupId>
        <artifactId>javax.servlet-api</artifactId>
        <version>3.1.0</version>
      </dependency>
      <dependency>
        <groupId>javax.ws.rs</groupId>
        <artifactId>jsr311-api</artifactId>
        <version>1.1.1</version>
      </dependency>
      <dependency>
        <groupId>jline</groupId>
        <artifactId>jline</artifactId>
        <version>2.11</version>
      </dependency>
      <dependency>
        <groupId>junit</groupId>
        <artifactId>junit</artifactId>
        <version>4.12</version>
      </dependency>
      <dependency>
        <groupId>log4j</groupId>
        <artifactId>log4j</artifactId>
        <version>1.2.17</version>
      </dependency>
      <dependency>
        <groupId>org.apache.accumulo</groupId>
        <artifactId>accumulo-core</artifactId>
        <version>${project.version}</version>
      </dependency>
      <dependency>
        <groupId>org.apache.accumulo</groupId>
        <artifactId>accumulo-docs</artifactId>
        <version>${project.version}</version>
        <classifier>user-manual</classifier>
        <type>html</type>
      </dependency>
      <dependency>
        <groupId>org.apache.accumulo</groupId>
        <artifactId>accumulo-examples-simple</artifactId>
        <version>${project.version}</version>
      </dependency>
      <dependency>
        <groupId>org.apache.accumulo</groupId>
        <artifactId>accumulo-fate</artifactId>
        <version>${project.version}</version>
      </dependency>
      <dependency>
        <groupId>org.apache.accumulo</groupId>
        <artifactId>accumulo-gc</artifactId>
        <version>${project.version}</version>
      </dependency>
      <dependency>
        <groupId>org.apache.accumulo</groupId>
        <artifactId>accumulo-iterator-test-harness</artifactId>
        <version>${project.version}</version>
      </dependency>
      <dependency>
        <groupId>org.apache.accumulo</groupId>
        <artifactId>accumulo-master</artifactId>
        <version>${project.version}</version>
      </dependency>
      <dependency>
        <groupId>org.apache.accumulo</groupId>
        <artifactId>accumulo-maven-plugin</artifactId>
        <version>${project.version}</version>
      </dependency>
      <dependency>
        <groupId>org.apache.accumulo</groupId>
        <artifactId>accumulo-minicluster</artifactId>
        <version>${project.version}</version>
      </dependency>
      <dependency>
        <groupId>org.apache.accumulo</groupId>
        <artifactId>accumulo-monitor</artifactId>
        <version>${project.version}</version>
      </dependency>
      <dependency>
        <groupId>org.apache.accumulo</groupId>
        <artifactId>accumulo-native</artifactId>
        <version>${project.version}</version>
        <type>tar.gz</type>
      </dependency>
      <dependency>
        <groupId>org.apache.accumulo</groupId>
        <artifactId>accumulo-proxy</artifactId>
        <version>${project.version}</version>
      </dependency>
      <dependency>
        <groupId>org.apache.accumulo</groupId>
        <artifactId>accumulo-server-base</artifactId>
        <version>${project.version}</version>
      </dependency>
      <dependency>
        <groupId>org.apache.accumulo</groupId>
        <artifactId>accumulo-shell</artifactId>
        <version>${project.version}</version>
      </dependency>
      <dependency>
        <groupId>org.apache.accumulo</groupId>
        <artifactId>accumulo-start</artifactId>
        <version>${project.version}</version>
      </dependency>
      <dependency>
        <groupId>org.apache.accumulo</groupId>
        <artifactId>accumulo-test</artifactId>
        <version>${project.version}</version>
        <classifier>mrit</classifier>
      </dependency>
      <dependency>
        <groupId>org.apache.accumulo</groupId>
        <artifactId>accumulo-test</artifactId>
        <version>${project.version}</version>
      </dependency>
      <dependency>
        <groupId>org.apache.accumulo</groupId>
        <artifactId>accumulo-tracer</artifactId>
        <version>${project.version}</version>
      </dependency>
      <dependency>
        <groupId>org.apache.accumulo</groupId>
        <artifactId>accumulo-tserver</artifactId>
        <version>${project.version}</version>
      </dependency>
      <dependency>
        <groupId>org.apache.commons</groupId>
        <artifactId>commons-jci-core</artifactId>
        <version>1.0</version>
      </dependency>
      <dependency>
        <groupId>org.apache.commons</groupId>
        <artifactId>commons-jci-fam</artifactId>
        <version>1.0</version>
      </dependency>
      <dependency>
        <groupId>org.apache.commons</groupId>
        <artifactId>commons-lang3</artifactId>
        <version>3.1</version>
      </dependency>
      <dependency>
        <groupId>org.apache.commons</groupId>
        <artifactId>commons-math3</artifactId>
        <version>3.6.1</version>
      </dependency>
      <dependency>
        <groupId>org.apache.commons</groupId>
        <artifactId>commons-vfs2</artifactId>
        <version>2.1</version>
      </dependency>
      <dependency>
        <groupId>org.apache.curator</groupId>
        <artifactId>curator-framework</artifactId>
        <version>${curator.version}</version>
      </dependency>
      <dependency>
        <groupId>org.apache.curator</groupId>
        <artifactId>curator-test</artifactId>
        <version>${curator.version}</version>
      </dependency>
      <dependency>
        <groupId>org.apache.hadoop</groupId>
        <artifactId>hadoop-client</artifactId>
        <version>${hadoop.version}</version>
      </dependency>
      <dependency>
        <groupId>org.apache.hadoop</groupId>
        <artifactId>hadoop-distcp</artifactId>
        <version>${hadoop.version}</version>
      </dependency>
      <dependency>
        <groupId>org.apache.hadoop</groupId>
        <artifactId>hadoop-minicluster</artifactId>
        <version>${hadoop.version}</version>
      </dependency>
      <dependency>
        <groupId>org.apache.hadoop</groupId>
        <artifactId>hadoop-minikdc</artifactId>
        <!-- Specifically depend on this version of minikdc to avoid having
           to increase out normal hadoop dependency; minikdc not available prior
           to 2.3.0 -->
        <?SORTPOM IGNORE?>
        <version>2.3.0</version><!--$NO-MVN-MAN-VER$-->
        <?SORTPOM RESUME?>
      </dependency>
      <dependency>
        <groupId>org.apache.hadoop</groupId>
        <artifactId>hadoop-tools</artifactId>
        <version>${hadoop.version}</version>
      </dependency>
      <dependency>
        <groupId>org.apache.htrace</groupId>
        <artifactId>htrace-core</artifactId>
        <version>${htrace.version}</version>
      </dependency>
      <dependency>
        <groupId>org.apache.httpcomponents</groupId>
        <artifactId>httpclient</artifactId>
        <version>4.3.1</version>
      </dependency>
      <dependency>
        <groupId>org.apache.maven</groupId>
        <artifactId>maven-artifact</artifactId>
        <version>${maven.min-version}</version>
      </dependency>
      <dependency>
        <groupId>org.apache.maven</groupId>
        <artifactId>maven-core</artifactId>
        <version>${maven.min-version}</version>
      </dependency>
      <dependency>
        <groupId>org.apache.maven</groupId>
        <artifactId>maven-model</artifactId>
        <version>${maven.min-version}</version>
      </dependency>
      <dependency>
        <groupId>org.apache.maven</groupId>
        <artifactId>maven-plugin-api</artifactId>
        <version>${maven.min-version}</version>
      </dependency>
      <dependency>
        <groupId>org.apache.maven.plugin-tools</groupId>
        <artifactId>maven-plugin-annotations</artifactId>
        <version>3.2</version>
      </dependency>
      <dependency>
        <groupId>org.apache.thrift</groupId>
        <artifactId>libthrift</artifactId>
        <version>${thrift.version}</version>
        <exclusions>
          <exclusion>
            <groupId>org.apache.httpcomponents</groupId>
            <artifactId>httpclient</artifactId>
          </exclusion>
          <exclusion>
            <groupId>org.apache.httpcomponents</groupId>
            <artifactId>httpcore</artifactId>
          </exclusion>
        </exclusions>
      </dependency>
      <dependency>
        <groupId>org.apache.zookeeper</groupId>
        <artifactId>zookeeper</artifactId>
        <version>${zookeeper.version}</version>
      </dependency>
      <dependency>
        <groupId>org.bouncycastle</groupId>
        <artifactId>bcpkix-jdk15on</artifactId>
        <version>${bouncycastle.version}</version>
      </dependency>
      <dependency>
        <groupId>org.bouncycastle</groupId>
        <artifactId>bcprov-jdk15on</artifactId>
        <version>${bouncycastle.version}</version>
      </dependency>
      <dependency>
        <groupId>org.easymock</groupId>
        <artifactId>easymock</artifactId>
        <version>3.4</version>
      </dependency>
      <dependency>
        <groupId>org.eclipse.jetty</groupId>
        <artifactId>jetty-http</artifactId>
        <version>${jetty.version}</version>
      </dependency>
      <dependency>
        <groupId>org.eclipse.jetty</groupId>
        <artifactId>jetty-io</artifactId>
        <version>${jetty.version}</version>
      </dependency>
      <dependency>
        <groupId>org.eclipse.jetty</groupId>
        <artifactId>jetty-security</artifactId>
        <version>${jetty.version}</version>
      </dependency>
      <dependency>
        <groupId>org.eclipse.jetty</groupId>
        <artifactId>jetty-server</artifactId>
        <version>${jetty.version}</version>
      </dependency>
      <dependency>
        <groupId>org.eclipse.jetty</groupId>
        <artifactId>jetty-servlet</artifactId>
        <version>${jetty.version}</version>
      </dependency>
      <dependency>
        <groupId>org.eclipse.jetty</groupId>
        <artifactId>jetty-util</artifactId>
        <version>${jetty.version}</version>
      </dependency>
      <dependency>
        <groupId>org.powermock</groupId>
        <artifactId>powermock-api-easymock</artifactId>
        <version>${powermock.version}</version>
      </dependency>
      <dependency>
        <groupId>org.powermock</groupId>
        <artifactId>powermock-core</artifactId>
        <version>${powermock.version}</version>
      </dependency>
      <dependency>
        <groupId>org.powermock</groupId>
        <artifactId>powermock-module-junit4</artifactId>
        <version>${powermock.version}</version>
      </dependency>
      <dependency>
        <groupId>org.powermock</groupId>
        <artifactId>powermock-reflect</artifactId>
        <version>${powermock.version}</version>
      </dependency>
      <dependency>
        <groupId>org.slf4j</groupId>
        <artifactId>slf4j-api</artifactId>
        <version>${slf4j.version}</version>
      </dependency>
      <dependency>
        <groupId>org.slf4j</groupId>
        <artifactId>slf4j-log4j12</artifactId>
        <version>${slf4j.version}</version>
      </dependency>
      <dependency>
        <groupId>org.slf4j</groupId>
        <artifactId>slf4j-nop</artifactId>
        <version>${slf4j.version}</version>
      </dependency>
    </dependencies>
  </dependencyManagement>
  <build>
    <pluginManagement>
      <plugins>
        <!-- check for version updates with 'mvn versions:display-plugin-updates' -->
        <plugin>
          <groupId>org.codehaus.mojo</groupId>
          <artifactId>versions-maven-plugin</artifactId>
          <version>2.2</version>
        </plugin>
        <plugin>
          <groupId>org.gaul</groupId>
          <artifactId>modernizer-maven-plugin</artifactId>
          <version>1.4.0</version>
          <configuration>
            <javaVersion>${maven.compiler.target}</javaVersion>
          </configuration>
        </plugin>
        <plugin>
          <groupId>org.codehaus.mojo</groupId>
          <artifactId>findbugs-maven-plugin</artifactId>
          <version>${findbugs.version}</version>
          <configuration>
            <xmlOutput>true</xmlOutput>
            <effort>Max</effort>
            <failOnError>true</failOnError>
            <includeTests>true</includeTests>
            <maxRank>16</maxRank>
            <excludeFilterFile>src/main/findbugs/exclude-filter.xml</excludeFilterFile>
          </configuration>
        </plugin>
        <plugin>
          <groupId>org.apache.maven.plugins</groupId>
          <artifactId>maven-checkstyle-plugin</artifactId>
          <version>2.17</version>
        </plugin>
        <plugin>
          <groupId>com.github.ekryd.sortpom</groupId>
          <artifactId>sortpom-maven-plugin</artifactId>
          <version>2.5.0</version>
          <configuration>
            <predefinedSortOrder>recommended_2008_06</predefinedSortOrder>
            <createBackupFile>false</createBackupFile>
            <lineSeparator>\n</lineSeparator>
            <expandEmptyElements>false</expandEmptyElements>
            <nrOfIndentSpace>2</nrOfIndentSpace>
            <sortDependencies>scope,groupId,artifactId</sortDependencies>
            <sortProperties>true</sortProperties>
            <verifyFail>Stop</verifyFail>
          </configuration>
        </plugin>
        <plugin>
          <groupId>com.github.koraktor</groupId>
          <artifactId>mavanagaiata</artifactId>
          <version>0.7.2</version>
          <configuration>
            <skipNoGit>true</skipNoGit>
          </configuration>
        </plugin>
        <plugin>
          <groupId>org.codehaus.mojo</groupId>
          <artifactId>native-maven-plugin</artifactId>
          <version>1.0-alpha-8</version>
        </plugin>
        <plugin>
          <groupId>org.apache.maven.plugins</groupId>
          <artifactId>maven-shade-plugin</artifactId>
          <version>2.4.3</version>
        </plugin>
        <plugin>
          <groupId>org.apache.maven.plugins</groupId>
          <artifactId>maven-changes-plugin</artifactId>
          <version>2.12</version>
          <configuration>
            <issueManagementSystems>
              <issueManagementSystem>JIRA</issueManagementSystem>
            </issueManagementSystems>
            <onlyCurrentVersion>true</onlyCurrentVersion>
            <statusIds>Closed,Resolved</statusIds>
            <maxEntries>10000</maxEntries>
            <useJql>true</useJql>
          </configuration>
        </plugin>
        <plugin>
          <groupId>org.apache.maven.plugins</groupId>
          <artifactId>maven-clean-plugin</artifactId>
          <configuration>
            <filesets>
              <fileset>
                <directory>./</directory>
                <includes>
                  <include>**/*.pyc</include>
                  <include>**/*.so</include>
                </includes>
              </fileset>
            </filesets>
          </configuration>
        </plugin>
        <plugin>
          <groupId>org.apache.maven.plugins</groupId>
          <artifactId>maven-compiler-plugin</artifactId>
          <configuration>
            <optimize>true</optimize>
            <showDeprecation>true</showDeprecation>
            <showWarnings>true</showWarnings>
            <compilerArgs>
              <arg>-Xlint:all</arg>
              <arg>-Xlint:-processing</arg>
              <arg>-Xmaxwarns</arg>
              <arg>5</arg>
            </compilerArgs>
          </configuration>
        </plugin>
        <plugin>
          <groupId>org.apache.maven.plugins</groupId>
          <artifactId>maven-jar-plugin</artifactId>
          <configuration>
            <archive>
              <manifestEntries>
                <Sealed>true</Sealed>
                <Implementation-Build>${mvngit.commit.id}</Implementation-Build>
              </manifestEntries>
            </archive>
          </configuration>
        </plugin>
        <plugin>
          <groupId>org.apache.maven.plugins</groupId>
          <artifactId>maven-javadoc-plugin</artifactId>
          <configuration>
            <quiet>true</quiet>
            <javadocVersion>${maven.compiler.target}</javadocVersion>
            <additionalJOption>-J-Xmx512m</additionalJOption>
            <additionalparam>-Xdoclint:all,-Xdoclint:-missing</additionalparam>
          </configuration>
        </plugin>
        <plugin>
          <groupId>org.apache.maven.plugins</groupId>
          <artifactId>maven-release-plugin</artifactId>
          <configuration>
            <arguments>-P !autoformat,thrift,sunny -Dtimeout.factor=2 ${extraReleaseArgs}</arguments>
            <autoVersionSubmodules>true</autoVersionSubmodules>
            <goals>clean deploy</goals>
            <preparationGoals>clean verify</preparationGoals>
            <tagNameFormat>rel/@{project.version}</tagNameFormat>
            <releaseProfiles>apache-release,accumulo-release,skip-plugin-its-with-skipTests</releaseProfiles>
            <useReleaseProfile>false</useReleaseProfile>
            <pushChanges>false</pushChanges>
            <localCheckout>true</localCheckout>
          </configuration>
        </plugin>
        <plugin>
          <groupId>org.apache.maven.plugins</groupId>
          <artifactId>maven-site-plugin</artifactId>
          <configuration>
            <skipDeploy>true</skipDeploy>
          </configuration>
        </plugin>
        <plugin>
          <groupId>org.apache.maven.plugins</groupId>
          <artifactId>maven-surefire-plugin</artifactId>
          <configuration>
            <excludedGroups>${surefire.excludedGroups}</excludedGroups>
            <groups>${surefire.groups}</groups>
            <systemPropertyVariables>
              <java.io.tmpdir>${project.build.directory}</java.io.tmpdir>
            </systemPropertyVariables>
            <argLine>-Xmx1G</argLine>
          </configuration>
        </plugin>
        <plugin>
          <groupId>org.apache.maven.plugins</groupId>
          <artifactId>maven-failsafe-plugin</artifactId>
          <configuration>
            <excludedGroups>${failsafe.excludedGroups}</excludedGroups>
            <groups>${failsafe.groups}</groups>
            <systemPropertyVariables>
              <java.io.tmpdir>${project.build.directory}</java.io.tmpdir>
            </systemPropertyVariables>
          </configuration>
        </plugin>
        <plugin>
          <groupId>org.asciidoctor</groupId>
          <artifactId>asciidoctor-maven-plugin</artifactId>
          <version>1.5.3</version>
        </plugin>
        <plugin>
          <groupId>org.codehaus.mojo</groupId>
          <artifactId>build-helper-maven-plugin</artifactId>
          <version>1.10</version>
        </plugin>
        <plugin>
          <groupId>org.codehaus.mojo</groupId>
          <artifactId>cobertura-maven-plugin</artifactId>
          <version>2.7</version>
          <configuration>
            <aggregate>true</aggregate>
            <formats>
              <format>xml</format>
              <format>html</format>
            </formats>
            <instrumentation>
              <excludes>
                <exclude>**/thrift/*.class</exclude>
              </excludes>
            </instrumentation>
          </configuration>
        </plugin>
        <plugin>
          <groupId>org.codehaus.mojo</groupId>
          <artifactId>exec-maven-plugin</artifactId>
          <version>1.4.0</version>
        </plugin>
        <plugin>
          <groupId>org.apache.maven.plugins</groupId>
          <artifactId>maven-enforcer-plugin</artifactId>
          <configuration>
            <rules>
              <requireJavaVersion>
                <version>[${maven.compiler.target},)</version>
              </requireJavaVersion>
              <requireMavenVersion>
                <version>[${maven.min-version},)</version>
              </requireMavenVersion>
            </rules>
          </configuration>
          <dependencies>
            <dependency>
              <groupId>org.codehaus.mojo</groupId>
              <artifactId>animal-sniffer-enforcer-rule</artifactId>
              <version>1.15</version>
            </dependency>
          </dependencies>
        </plugin>
        <plugin>
          <!-- Allows us to get the apache-ds bundle artifacts -->
          <groupId>org.apache.felix</groupId>
          <artifactId>maven-bundle-plugin</artifactId>
          <version>3.0.1</version>
        </plugin>
        <plugin>
          <groupId>net.revelc.code</groupId>
          <artifactId>apilyzer-maven-plugin</artifactId>
          <version>1.0.1</version>
        </plugin>
        <plugin>
          <groupId>com.googlecode.maven-java-formatter-plugin</groupId>
          <artifactId>maven-java-formatter-plugin</artifactId>
          <version>0.4</version>
          <configuration>
            <compilerCompliance>${maven.compiler.source}</compilerCompliance>
            <compilerSource>${maven.compiler.source}</compilerSource>
            <compilerTargetPlatform>${maven.compiler.target}</compilerTargetPlatform>
            <excludes>
              <exclude>**/thrift/*.java</exclude>
              <exclude>**/proto/*.java</exclude>
            </excludes>
            <lineEnding>LF</lineEnding>
            <overrideConfigCompilerVersion>true</overrideConfigCompilerVersion>
          </configuration>
          <dependencies>
            <dependency>
              <groupId>org.eclipse.tycho</groupId>
              <artifactId>org.eclipse.jdt.core</artifactId>
              <version>3.10.0.v20140604-1726</version>
            </dependency>
          </dependencies>
          <executions>
            <execution>
              <id>format-java-source</id>
              <goals>
                <goal>format</goal>
              </goals>
            </execution>
          </executions>
        </plugin>
        <plugin>
          <groupId>org.apache.rat</groupId>
          <artifactId>apache-rat-plugin</artifactId>
          <configuration>
            <excludes combine.children="append">
              <exclude>src/main/resources/META-INF/services/*</exclude>
              <exclude>nbproject/**</exclude>
              <exclude>nb-configuration.xml</exclude>
              <exclude>nbactions.xml</exclude>
            </excludes>
          </configuration>
        </plugin>
      </plugins>
    </pluginManagement>
    <plugins>
      <plugin>
        <!-- verify before compile; should be sorted already -->
        <groupId>com.github.ekryd.sortpom</groupId>
        <artifactId>sortpom-maven-plugin</artifactId>
        <executions>
          <execution>
            <id>verify-sorted-pom</id>
            <goals>
              <goal>verify</goal>
            </goals>
            <phase>process-resources</phase>
          </execution>
        </executions>
      </plugin>
      <plugin>
        <groupId>org.apache.maven.plugins</groupId>
        <artifactId>maven-enforcer-plugin</artifactId>
        <executions>
          <execution>
            <id>enforce-basic-rules</id>
            <goals>
              <goal>enforce</goal>
            </goals>
            <phase>validate</phase>
          </execution>
          <execution>
            <id>enforce-java-signatures</id>
            <goals>
              <goal>enforce</goal>
            </goals>
            <phase>process-test-classes</phase>
            <configuration>
              <rules>
                <checkSignatureRule implementation="org.codehaus.mojo.animal_sniffer.enforcer.CheckSignatureRule">
                  <signature>
                    <groupId>org.codehaus.mojo.signature</groupId>
                    <artifactId>java18</artifactId>
                    <version>1.0</version>
                  </signature>
                </checkSignatureRule>
              </rules>
            </configuration>
          </execution>
        </executions>
      </plugin>
      <plugin>
        <groupId>org.gaul</groupId>
        <artifactId>modernizer-maven-plugin</artifactId>
        <executions>
          <execution>
            <id>modernizer</id>
            <goals>
              <goal>modernizer</goal>
            </goals>
          </execution>
        </executions>
      </plugin>
      <plugin>
        <groupId>org.apache.maven.plugins</groupId>
        <artifactId>maven-checkstyle-plugin</artifactId>
        <configuration>
          <checkstyleRules>
            <module name="Checker">
              <property name="charset" value="UTF-8" />
              <property name="severity" value="warning" />
              <!-- Checks for whitespace                               -->
              <!-- See http://checkstyle.sf.net/config_whitespace.html -->
              <module name="FileTabCharacter">
                <property name="eachLine" value="true" />
              </module>
              <module name="TreeWalker">
                <module name="OneTopLevelClass" />
                <module name="RegexpSinglelineJava">
                  <property name="format" value="\s+$" />
                  <property name="message" value="Line has trailing whitespace." />
                </module>
                <module name="RegexpSinglelineJava">
                  <property name="format" value="[@]see\s+[{][@]link" />
                  <property name="message" value="Javadoc @see does not need @link: pick one or the other." />
                </module>
                <module name="RegexpSinglelineJava">
                  <property name="format" value="jline[.]internal[.]Preconditions" />
                  <property name="message" value="Please use Guava Preconditions not JLine" />
                </module>
                <module name="RegexpSinglelineJava">
                  <property name="format" value="org[.]apache[.]commons[.]math[.]" />
                  <property name="message" value="Use commons-math3 (org.apache.commons.math3.*)" />
                </module>
                <module name="OuterTypeFilename" />
                <module name="LineLength">
                  <!-- needs extra, because Eclipse formatter ignores the ending left brace -->
                  <property name="max" value="200" />
                  <property name="ignorePattern" value="^package.*|^import.*|a href|href|http://|https://|ftp://" />
                </module>
                <module name="AvoidStarImport" />
                <module name="UnusedImports">
                  <property name="processJavadoc" value="true" />
                </module>
                <module name="NoLineWrap" />
                <module name="LeftCurly">
                  <property name="maxLineLength" value="160" />
                </module>
                <module name="RightCurly" />
                <module name="RightCurly">
                  <property name="option" value="alone" />
                  <property name="tokens" value="CLASS_DEF, METHOD_DEF, CTOR_DEF, LITERAL_FOR, LITERAL_WHILE, LITERAL_DO, STATIC_INIT, INSTANCE_INIT" />
                </module>
                <module name="SeparatorWrap">
                  <property name="tokens" value="DOT" />
                  <property name="option" value="nl" />
                </module>
                <module name="SeparatorWrap">
                  <property name="tokens" value="COMMA" />
                  <property name="option" value="EOL" />
                </module>
                <module name="PackageName">
                  <property name="format" value="^[a-z]+(\.[a-z][a-zA-Z0-9]*)*$" />
                </module>
                <module name="MethodTypeParameterName">
                  <property name="format" value="(^[A-Z][0-9]?)$|([A-Z][a-zA-Z0-9]*[T]$)" />
                </module>
                <module name="MethodParamPad" />
                <module name="OperatorWrap">
                  <property name="option" value="NL" />
                  <property name="tokens" value="BAND, BOR, BSR, BXOR, DIV, EQUAL, GE, GT, LAND, LE, LITERAL_INSTANCEOF, LOR, LT, MINUS, MOD, NOT_EQUAL, QUESTION, SL, SR, STAR " />
                </module>
                <module name="AnnotationLocation">
                  <property name="tokens" value="CLASS_DEF, INTERFACE_DEF, ENUM_DEF, METHOD_DEF, CTOR_DEF" />
                </module>
                <module name="AnnotationLocation">
                  <property name="tokens" value="VARIABLE_DEF" />
                  <property name="allowSamelineMultipleAnnotations" value="true" />
                </module>
                <module name="NonEmptyAtclauseDescription" />
                <module name="JavadocTagContinuationIndentation" />
                <module name="JavadocMethod">
                  <property name="allowMissingJavadoc" value="true" />
                  <property name="allowMissingParamTags" value="true" />
                  <property name="allowMissingThrowsTags" value="true" />
                  <property name="allowMissingReturnTag" value="true" />
                  <property name="allowedAnnotations" value="Override,Test,BeforeClass,AfterClass,Before,After" />
                  <property name="allowThrowsTagsForSubclasses" value="true" />
                </module>
                <module name="SingleLineJavadoc" />
                <module name="MissingOverrideCheck" />
                <module name="AnnotationLocation" />
              </module>
            </module>
          </checkstyleRules>
          <violationSeverity>warning</violationSeverity>
          <includeTestSourceDirectory>true</includeTestSourceDirectory>
          <excludes>**/thrift/*.java,**/proto/*.java,**/HelpMojo.java</excludes>
        </configuration>
        <dependencies>
          <dependency>
            <groupId>com.puppycrawl.tools</groupId>
            <artifactId>checkstyle</artifactId>
            <version>6.18</version>
          </dependency>
        </dependencies>
        <executions>
          <execution>
            <id>check-style</id>
            <goals>
              <goal>check</goal>
            </goals>
          </execution>
        </executions>
      </plugin>
      <plugin>
        <groupId>com.github.koraktor</groupId>
        <artifactId>mavanagaiata</artifactId>
        <executions>
          <execution>
            <id>git-commit</id>
            <goals>
              <goal>commit</goal>
            </goals>
            <phase>validate</phase>
          </execution>
        </executions>
      </plugin>
      <plugin>
        <groupId>org.apache.maven.plugins</groupId>
        <artifactId>maven-failsafe-plugin</artifactId>
        <executions>
          <execution>
            <id>run-integration-tests</id>
            <goals>
              <goal>integration-test</goal>
              <goal>verify</goal>
            </goals>
          </execution>
        </executions>
      </plugin>
      <plugin>
        <groupId>org.codehaus.mojo</groupId>
        <artifactId>findbugs-maven-plugin</artifactId>
        <executions>
          <execution>
            <id>run-findbugs</id>
            <goals>
              <goal>check</goal>
            </goals>
          </execution>
        </executions>
      </plugin>
      <plugin>
        <groupId>org.apache.rat</groupId>
        <artifactId>apache-rat-plugin</artifactId>
        <executions>
          <execution>
            <id>check-licenses</id>
            <goals>
              <goal>check</goal>
            </goals>
          </execution>
        </executions>
      </plugin>
      <plugin>
        <!-- Allows us to get the apache-ds bundle artifacts -->
        <groupId>org.apache.felix</groupId>
        <artifactId>maven-bundle-plugin</artifactId>
        <extensions>true</extensions>
        <inherited>true</inherited>
      </plugin>
    </plugins>
  </build>
  <profiles>
    <profile>
      <id>m2e</id>
      <activation>
        <property>
          <name>m2e.version</name>
        </property>
      </activation>
      <build>
        <pluginManagement>
          <plugins>
            <!--This plugin's configuration is used to store Eclipse m2e settings only. It has no influence on the Maven build itself.-->
            <plugin>
              <groupId>org.eclipse.m2e</groupId>
              <artifactId>lifecycle-mapping</artifactId>
              <version>1.0.0</version>
              <configuration>
                <lifecycleMappingMetadata>
                  <pluginExecutions>
                    <pluginExecution>
                      <pluginExecutionFilter>
                        <groupId>org.apache.maven.plugins</groupId>
                        <artifactId>maven-plugin-plugin</artifactId>
                        <versionRange>[0,)</versionRange>
                        <goals>
                          <goal>helpmojo</goal>
                          <goal>descriptor</goal>
                        </goals>
                      </pluginExecutionFilter>
                      <action>
                        <ignore />
                      </action>
                    </pluginExecution>
                    <pluginExecution>
                      <pluginExecutionFilter>
                        <groupId>com.googlecode.maven-java-formatter-plugin</groupId>
                        <artifactId>maven-java-formatter-plugin</artifactId>
                        <versionRange>[0,)</versionRange>
                        <goals>
                          <goal>format</goal>
                        </goals>
                      </pluginExecutionFilter>
                      <action>
                        <ignore />
                      </action>
                    </pluginExecution>
                    <pluginExecution>
                      <pluginExecutionFilter>
                        <groupId>org.gaul</groupId>
                        <artifactId>modernizer-maven-plugin</artifactId>
                        <versionRange>[0,)</versionRange>
                        <goals>
                          <goal>modernizer</goal>
                        </goals>
                      </pluginExecutionFilter>
                      <action>
                        <ignore />
                      </action>
                    </pluginExecution>
                    <pluginExecution>
                      <pluginExecutionFilter>
                        <groupId>org.apache.maven.plugins</groupId>
                        <artifactId>maven-checkstyle-plugin</artifactId>
                        <versionRange>[0,)</versionRange>
                        <goals>
                          <goal>check</goal>
                        </goals>
                      </pluginExecutionFilter>
                      <action>
                        <ignore />
                      </action>
                    </pluginExecution>
                    <pluginExecution>
                      <pluginExecutionFilter>
                        <groupId>org.apache.maven.plugins</groupId>
                        <artifactId>maven-dependency-plugin</artifactId>
                        <versionRange>[0,)</versionRange>
                        <goals>
                          <goal>copy-dependencies</goal>
                        </goals>
                      </pluginExecutionFilter>
                      <action>
                        <ignore />
                      </action>
                    </pluginExecution>
                    <pluginExecution>
                      <pluginExecutionFilter>
                        <groupId>org.apache.maven.plugins</groupId>
                        <artifactId>maven-remote-resources-plugin</artifactId>
                        <versionRange>[0,)</versionRange>
                        <goals>
                          <goal>process</goal>
                        </goals>
                      </pluginExecutionFilter>
                      <action>
                        <ignore />
                      </action>
                    </pluginExecution>
                    <pluginExecution>
                      <pluginExecutionFilter>
                        <groupId>org.apache.rat</groupId>
                        <artifactId>apache-rat-plugin</artifactId>
                        <versionRange>[0,)</versionRange>
                        <goals>
                          <goal>check</goal>
                        </goals>
                      </pluginExecutionFilter>
                      <action>
                        <ignore />
                      </action>
                    </pluginExecution>
                    <pluginExecution>
                      <pluginExecutionFilter>
                        <groupId>org.codehaus.mojo</groupId>
                        <artifactId>native-maven-plugin</artifactId>
                        <versionRange>[0,)</versionRange>
                        <goals>
                          <goal>compile</goal>
                          <goal>initialize</goal>
                          <goal>javah</goal>
                          <goal>link</goal>
                          <goal>unzipinc</goal>
                        </goals>
                      </pluginExecutionFilter>
                      <action>
                        <ignore />
                      </action>
                    </pluginExecution>
                    <pluginExecution>
                      <pluginExecutionFilter>
                        <groupId>org.codehaus.mojo</groupId>
                        <artifactId>exec-maven-plugin</artifactId>
                        <versionRange>[0,)</versionRange>
                        <goals>
                          <goal>exec</goal>
                        </goals>
                      </pluginExecutionFilter>
                      <action>
                        <ignore />
                      </action>
                    </pluginExecution>
                    <pluginExecution>
                      <pluginExecutionFilter>
                        <groupId>org.apache.maven.plugins</groupId>
                        <artifactId>maven-enforcer-plugin</artifactId>
                        <versionRange>[0,)</versionRange>
                        <goals>
                          <goal>enforce</goal>
                        </goals>
                      </pluginExecutionFilter>
                      <action>
                        <ignore />
                      </action>
                    </pluginExecution>
                    <pluginExecution>
                      <pluginExecutionFilter>
                        <groupId>org.apache.maven.plugins</groupId>
                        <artifactId>maven-invoker-plugin</artifactId>
                        <versionRange>[0,)</versionRange>
                        <goals>
                          <goal>install</goal>
                        </goals>
                      </pluginExecutionFilter>
                      <action>
                        <ignore />
                      </action>
                    </pluginExecution>
                    <pluginExecution>
                      <pluginExecutionFilter>
                        <groupId>com.github.ekryd.sortpom</groupId>
                        <artifactId>sortpom-maven-plugin</artifactId>
                        <versionRange>[0,)</versionRange>
                        <goals>
                          <goal>sort</goal>
                          <goal>verify</goal>
                        </goals>
                      </pluginExecutionFilter>
                      <action>
                        <ignore />
                      </action>
                    </pluginExecution>
                    <pluginExecution>
                      <pluginExecutionFilter>
                        <groupId>com.github.koraktor</groupId>
                        <artifactId>mavanagaiata</artifactId>
                        <versionRange>[0,)</versionRange>
                        <goals>
                          <goal>commit</goal>
                        </goals>
                      </pluginExecutionFilter>
                      <action>
                        <ignore />
                      </action>
                    </pluginExecution>
                  </pluginExecutions>
                </lifecycleMappingMetadata>
              </configuration>
            </plugin>
          </plugins>
        </pluginManagement>
      </build>
    </profile>
    <profile>
      <id>accumulo-release</id>
      <properties>
        <!-- some properties to make the release build a bit faster -->
        <checkstyle.skip>true</checkstyle.skip>
        <findbugs.skip>true</findbugs.skip>
        <skipITs>true</skipITs>
        <skipTests>true</skipTests>
      </properties>
    </profile>
    <profile>
      <!-- set proper source assembly name with apache-release and don't attach here -->
      <id>apache-release</id>
      <build>
        <pluginManagement>
          <plugins>
            <plugin>
              <groupId>org.apache.maven.plugins</groupId>
              <artifactId>maven-assembly-plugin</artifactId>
              <inherited>false</inherited>
              <configuration>
                <!-- source assembly gets attached in the assemble module -->
                <attach>false</attach>
                <finalName>accumulo-${project.version}</finalName>
              </configuration>
            </plugin>
          </plugins>
        </pluginManagement>
      </build>
    </profile>
    <profile>
      <!-- on by default, but disable with '-P !autoformat' or '-DskipFormat' -->
      <id>autoformat</id>
      <activation>
        <property>
          <name>!skipFormat</name>
        </property>
      </activation>
      <build>
        <plugins>
          <plugin>
            <groupId>com.github.ekryd.sortpom</groupId>
            <artifactId>sortpom-maven-plugin</artifactId>
            <executions>
              <execution>
                <id>sort-pom</id>
                <goals>
                  <goal>sort</goal>
                </goals>
                <phase>process-sources</phase>
              </execution>
            </executions>
          </plugin>
          <plugin>
            <groupId>com.googlecode.maven-java-formatter-plugin</groupId>
            <artifactId>maven-java-formatter-plugin</artifactId>
            <configuration>
              <configFile>${eclipseFormatterStyle}</configFile>
            </configuration>
          </plugin>
        </plugins>
      </build>
    </profile>
    <profile>
      <!-- Minimal testing profile. (a.k.a. SunnyDay) -->
      <id>sunny</id>
      <properties>
        <failsafe.groups>org.apache.accumulo.test.categories.SunnyDayTests</failsafe.groups>
      </properties>
    </profile>
    <profile>
<<<<<<< HEAD
      <id>performanceTests</id>
      <build>
        <pluginManagement>
          <plugins>
            <!-- Add an additional execution for performance tests -->
            <plugin>
              <groupId>org.apache.maven.plugins</groupId>
              <artifactId>maven-failsafe-plugin</artifactId>
              <executions>
                <execution>
                  <!-- Run only the performance tests -->
                  <id>run-performance-tests</id>
                  <goals>
                    <goal>integration-test</goal>
                    <goal>verify</goal>
                  </goals>
                  <configuration>
                    <excludedGroups />
                    <groups>${accumulo.performanceTests}</groups>
                  </configuration>
                </execution>
              </executions>
=======
      <id>jdk8</id>
      <activation>
        <jdk>[1.8,1.9)</jdk>
      </activation>
      <build>
        <pluginManagement>
          <plugins>
            <plugin>
              <groupId>org.apache.maven.plugins</groupId>
              <artifactId>maven-javadoc-plugin</artifactId>
              <configuration>
                <quiet>true</quiet>
                <javadocVersion>1.8</javadocVersion>
                <additionalJOption>-J-Xmx512m</additionalJOption>
                <additionalparam>-Xdoclint:all,-Xdoclint:-missing</additionalparam>
              </configuration>
>>>>>>> be5c4334
            </plugin>
          </plugins>
        </pluginManagement>
      </build>
    </profile>
    <profile>
      <id>aggregate-javadocs</id>
      <build>
        <pluginManagement>
          <plugins>
            <plugin>
              <groupId>org.apache.maven.plugins</groupId>
              <artifactId>maven-javadoc-plugin</artifactId>
              <configuration>
                <sourceFileIncludes>
                  <sourceFileInclude>**/org/apache/accumulo/core/client/**/*.java</sourceFileInclude>
                  <sourceFileInclude>**/org/apache/accumulo/core/data/**/*.java</sourceFileInclude>
                  <sourceFileInclude>**/org/apache/accumulo/core/security/**/*.java</sourceFileInclude>
                  <sourceFileInclude>**/org/apache/accumulo/minicluster/**/*.java</sourceFileInclude>
                </sourceFileIncludes>
                <sourceFileExcludes>
                  <sourceFileExclude>**/crypto/**/*.java</sourceFileExclude>
                  <sourceFileExclude>**/impl/**/*.java</sourceFileExclude>
                  <sourceFileExclude>**/thrift/**/*.java</sourceFileExclude>
                </sourceFileExcludes>
              </configuration>
            </plugin>
          </plugins>
        </pluginManagement>
      </build>
    </profile>
  </profiles>
</project><|MERGE_RESOLUTION|>--- conflicted
+++ resolved
@@ -1341,53 +1341,6 @@
       </properties>
     </profile>
     <profile>
-<<<<<<< HEAD
-      <id>performanceTests</id>
-      <build>
-        <pluginManagement>
-          <plugins>
-            <!-- Add an additional execution for performance tests -->
-            <plugin>
-              <groupId>org.apache.maven.plugins</groupId>
-              <artifactId>maven-failsafe-plugin</artifactId>
-              <executions>
-                <execution>
-                  <!-- Run only the performance tests -->
-                  <id>run-performance-tests</id>
-                  <goals>
-                    <goal>integration-test</goal>
-                    <goal>verify</goal>
-                  </goals>
-                  <configuration>
-                    <excludedGroups />
-                    <groups>${accumulo.performanceTests}</groups>
-                  </configuration>
-                </execution>
-              </executions>
-=======
-      <id>jdk8</id>
-      <activation>
-        <jdk>[1.8,1.9)</jdk>
-      </activation>
-      <build>
-        <pluginManagement>
-          <plugins>
-            <plugin>
-              <groupId>org.apache.maven.plugins</groupId>
-              <artifactId>maven-javadoc-plugin</artifactId>
-              <configuration>
-                <quiet>true</quiet>
-                <javadocVersion>1.8</javadocVersion>
-                <additionalJOption>-J-Xmx512m</additionalJOption>
-                <additionalparam>-Xdoclint:all,-Xdoclint:-missing</additionalparam>
-              </configuration>
->>>>>>> be5c4334
-            </plugin>
-          </plugins>
-        </pluginManagement>
-      </build>
-    </profile>
-    <profile>
       <id>aggregate-javadocs</id>
       <build>
         <pluginManagement>
