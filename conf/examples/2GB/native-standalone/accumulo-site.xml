<?xml version="1.0" encoding="UTF-8"?>
<!--
  Licensed to the Apache Software Foundation (ASF) under one or more
  contributor license agreements.  See the NOTICE file distributed with
  this work for additional information regarding copyright ownership.
  The ASF licenses this file to You under the Apache License, Version 2.0
  (the "License"); you may not use this file except in compliance with
  the License.  You may obtain a copy of the License at

      http://www.apache.org/licenses/LICENSE-2.0

  Unless required by applicable law or agreed to in writing, software
  distributed under the License is distributed on an "AS IS" BASIS,
  WITHOUT WARRANTIES OR CONDITIONS OF ANY KIND, either express or implied.
  See the License for the specific language governing permissions and
  limitations under the License.
-->
<?xml-stylesheet type="text/xsl" href="configuration.xsl"?>

<configuration>
  <!-- Put your site-specific accumulo configurations here. The available configuration values along with their defaults are documented in docs/config.html Unless 
    you are simply testing at your workstation, you will most definitely need to change the three entries below. -->

  <property>
    <name>instance.zookeeper.host</name>
    <value>localhost:2181</value>
    <description>comma separated list of zookeeper servers</description>
  </property>

  <property>
    <name>logger.dir.walog</name>
    <value>walogs</value>
    <description>The property only needs to be set if upgrading from 1.4 which used to store write-ahead logs on the local 
      filesystem. In 1.5 write-ahead logs are stored in DFS.  When 1.5 is started for the first time it will copy any 1.4 
      write ahead logs into DFS.  It is possible to specify a comma-separated list of directories.
    </description>
  </property>

  <property>
    <name>instance.secret</name>
    <value>DEFAULT</value>
    <description>A secret unique to a given instance that all servers must know in order to communicate with one another.
      Change it before initialization. To
      change it later use ./bin/accumulo org.apache.accumulo.server.util.ChangeSecret --old [oldpasswd] --new [newpasswd],
      and then update this file.
    </description>
  </property>

  <property>
    <name>tserver.memory.maps.max</name>
    <value>512M</value>
  </property>

  <property>
    <name>tserver.cache.data.size</name>
    <value>30M</value>
  </property>

  <property>
    <name>tserver.cache.index.size</name>
    <value>80M</value>
  </property>

  <property>
    <name>trace.token.property.password</name>
    <!-- change this to the root user's password, and/or change the user below -->
    <value>secret</value>
  </property>

  <property>
    <name>trace.user</name>
    <value>root</value>
  </property>

  <property>
    <name>tserver.walog.max.size</name>
    <value>512M</value>
  </property>

  <property>
<<<<<<< HEAD
    <name>general.maven.project.basedir</name>
    <value></value>
  </property>
=======
    <name>general.classpaths</name>
    <!--
       Add the following for Hadoop2, actual needs depend on Hadoop installation details.
       This list may be excessive, but this should cause no issues. Append these values
       after the $HADOOP_PREFIX entries
>>>>>>> b93e8d8d

  <property>
    <name>general.classpaths</name>
    <value>
      <!-- Comment the following for hadoop-1.2 -->
      $HADOOP_PREFIX/share/hadoop/common/.*.jar,
      $HADOOP_PREFIX/share/hadoop/common/lib/.*.jar,
      $HADOOP_PREFIX/share/hadoop/hdfs/.*.jar,
      $HADOOP_PREFIX/share/hadoop/mapreduce/.*.jar,
      $HADOOP_PREFIX/share/hadoop/yarn/.*.jar,
      /usr/lib/hadoop/.*.jar,
      /usr/lib/hadoop/lib/.*.jar,
      /usr/lib/hadoop-hdfs/.*.jar,
      /usr/lib/hadoop-mapreduce/.*.jar,
      /usr/lib/hadoop-yarn/.*.jar,

      $ACCUMULO_HOME/lib/accumulo-server.jar,
      $ACCUMULO_HOME/lib/accumulo-core.jar,
      $ACCUMULO_HOME/lib/accumulo-start.jar,
      $ACCUMULO_HOME/lib/accumulo-fate.jar,
      $ACCUMULO_HOME/lib/accumulo-proxy.jar,
      $ACCUMULO_HOME/lib/[^.].*.jar,
      $ZOOKEEPER_HOME/zookeeper[^.].*.jar,
      $HADOOP_CONF_DIR,
      $HADOOP_PREFIX/[^.].*.jar,
      $HADOOP_PREFIX/lib/[^.].*.jar,
    </value>
    <description>Classpaths that accumulo checks for updates and class files.</description>
  </property>
</configuration><|MERGE_RESOLUTION|>--- conflicted
+++ resolved
@@ -78,21 +78,23 @@
   </property>
 
   <property>
-<<<<<<< HEAD
     <name>general.maven.project.basedir</name>
     <value></value>
   </property>
-=======
-    <name>general.classpaths</name>
-    <!--
-       Add the following for Hadoop2, actual needs depend on Hadoop installation details.
-       This list may be excessive, but this should cause no issues. Append these values
-       after the $HADOOP_PREFIX entries
->>>>>>> b93e8d8d
 
   <property>
     <name>general.classpaths</name>
     <value>
+      $ACCUMULO_HOME/lib/accumulo-server.jar,
+      $ACCUMULO_HOME/lib/accumulo-core.jar,
+      $ACCUMULO_HOME/lib/accumulo-start.jar,
+      $ACCUMULO_HOME/lib/accumulo-fate.jar,
+      $ACCUMULO_HOME/lib/accumulo-proxy.jar,
+      $ACCUMULO_HOME/lib/[^.].*.jar,
+      $ZOOKEEPER_HOME/zookeeper[^.].*.jar,
+      $HADOOP_CONF_DIR,
+      $HADOOP_PREFIX/[^.].*.jar,
+      $HADOOP_PREFIX/lib/[^.].*.jar,
       <!-- Comment the following for hadoop-1.2 -->
       $HADOOP_PREFIX/share/hadoop/common/.*.jar,
       $HADOOP_PREFIX/share/hadoop/common/lib/.*.jar,
@@ -104,17 +106,6 @@
       /usr/lib/hadoop-hdfs/.*.jar,
       /usr/lib/hadoop-mapreduce/.*.jar,
       /usr/lib/hadoop-yarn/.*.jar,
-
-      $ACCUMULO_HOME/lib/accumulo-server.jar,
-      $ACCUMULO_HOME/lib/accumulo-core.jar,
-      $ACCUMULO_HOME/lib/accumulo-start.jar,
-      $ACCUMULO_HOME/lib/accumulo-fate.jar,
-      $ACCUMULO_HOME/lib/accumulo-proxy.jar,
-      $ACCUMULO_HOME/lib/[^.].*.jar,
-      $ZOOKEEPER_HOME/zookeeper[^.].*.jar,
-      $HADOOP_CONF_DIR,
-      $HADOOP_PREFIX/[^.].*.jar,
-      $HADOOP_PREFIX/lib/[^.].*.jar,
     </value>
     <description>Classpaths that accumulo checks for updates and class files.</description>
   </property>
