--- conflicted
+++ resolved
@@ -60,11 +60,7 @@
     BatchWriterOpts bwOpts = new BatchWriterOpts();
     ScannerOpts scanOpts = new ScannerOpts();
     TestBinaryRows.Opts opts = new TestBinaryRows.Opts();
-<<<<<<< HEAD
-    opts.setTableName("bt");
-=======
-    opts.tableName = tableName;
->>>>>>> 4135e4f8
+    opts.setTableName(tableName);
     opts.start = 0;
     opts.num = 100000;
     opts.mode = "ingest";
