/*
 * Licensed to the Apache Software Foundation (ASF) under one or more
 * contributor license agreements.  See the NOTICE file distributed with
 * this work for additional information regarding copyright ownership.
 * The ASF licenses this file to You under the Apache License, Version 2.0
 * (the "License"); you may not use this file except in compliance with
 * the License.  You may obtain a copy of the License at
 *
 *     http://www.apache.org/licenses/LICENSE-2.0
 *
 * Unless required by applicable law or agreed to in writing, software
 * distributed under the License is distributed on an "AS IS" BASIS,
 * WITHOUT WARRANTIES OR CONDITIONS OF ANY KIND, either express or implied.
 * See the License for the specific language governing permissions and
 * limitations under the License.
 */
package org.apache.accumulo.test.functional;

import static com.google.common.base.Charsets.UTF_8;
import static org.junit.Assert.assertEquals;

import java.util.Map;
import java.util.concurrent.Callable;
import java.util.concurrent.ExecutorService;
import java.util.concurrent.Executors;
import java.util.concurrent.Future;
import java.util.concurrent.TimeUnit;

import org.apache.accumulo.cluster.ClusterControl;
import org.apache.accumulo.cluster.ClusterUser;
import org.apache.accumulo.core.cli.ScannerOpts;
import org.apache.accumulo.core.client.Connector;
import org.apache.accumulo.core.client.security.tokens.AuthenticationToken;
import org.apache.accumulo.core.client.security.tokens.KerberosToken;
import org.apache.accumulo.core.client.security.tokens.PasswordToken;
import org.apache.accumulo.core.conf.Property;
import org.apache.accumulo.core.util.UtilWaitThread;
import org.apache.accumulo.harness.AccumuloClusterIT;
import org.apache.accumulo.minicluster.ServerType;
import org.apache.accumulo.minicluster.impl.MiniAccumuloConfigImpl;
import org.apache.accumulo.test.TestIngest;
import org.apache.accumulo.test.VerifyIngest;
import org.apache.hadoop.conf.Configuration;
import org.apache.hadoop.fs.RawLocalFileSystem;
import org.junit.After;
import org.junit.Before;
import org.junit.Test;
import org.slf4j.Logger;
import org.slf4j.LoggerFactory;

public class RestartStressIT extends AccumuloClusterIT {
  private static final Logger log = LoggerFactory.getLogger(RestartStressIT.class);

  @Override
  public void configureMiniCluster(MiniAccumuloConfigImpl cfg, Configuration hadoopCoreSite) {
    Map<String,String> opts = cfg.getSiteConfig();
    opts.put(Property.TSERV_MAXMEM.getKey(), "100K");
    opts.put(Property.TSERV_MAJC_DELAY.getKey(), "100ms");
    opts.put(Property.TSERV_WALOG_MAX_SIZE.getKey(), "1M");
    opts.put(Property.INSTANCE_ZK_TIMEOUT.getKey(), "15s");
    opts.put(Property.MASTER_RECOVERY_DELAY.getKey(), "1s");
    cfg.setSiteConfig(opts);
    hadoopCoreSite.set("fs.file.impl", RawLocalFileSystem.class.getName());
  }

  @Override
  protected int defaultTimeoutSeconds() {
    return 10 * 60;
  }

  private ExecutorService svc;

  @Before
  public void setup() throws Exception {
    svc = Executors.newFixedThreadPool(1);
  }

  @After
  public void teardown() throws Exception {
    if (null == svc) {
      return;
    }

    if (!svc.isShutdown()) {
      svc.shutdown();
    }

    while (!svc.awaitTermination(10, TimeUnit.SECONDS)) {
      log.info("Waiting for threadpool to terminate");
    }
  }

  private static final VerifyIngest.Opts VOPTS;
  static {
    VOPTS = new VerifyIngest.Opts();
    VOPTS.rows = 10 * 1000;
  }
  private static final ScannerOpts SOPTS = new ScannerOpts();

  @Test
  public void test() throws Exception {
    final Connector c = getConnector();
    final String tableName = getUniqueNames(1)[0];
    final AuthenticationToken token = getAdminToken();
    c.tableOperations().create(tableName);
    c.tableOperations().setProperty(tableName, Property.TABLE_SPLIT_THRESHOLD.getKey(), "500K");
    final ClusterControl control = getCluster().getClusterControl();
    final String[] args;
    if (token instanceof PasswordToken) {
      byte[] password = ((PasswordToken) token).getPassword();
      args = new String[] {"-u", getAdminPrincipal(), "-p", new String(password, Charsets.UTF_8), "-i", cluster.getInstanceName(), "-z",
          cluster.getZooKeepers(), "--rows", "" + VOPTS.rows, "--table", tableName};
    } else if (token instanceof KerberosToken) {
      ClusterUser rootUser = getAdminUser();
      args = new String[] {"-u", getAdminPrincipal(), "--keytab", rootUser.getKeytab().getAbsolutePath(), "-i", cluster.getInstanceName(), "-z",
          cluster.getZooKeepers(), "--rows", "" + VOPTS.rows, "--table", tableName};
    } else {
      throw new RuntimeException("Unrecognized token");
    }

    Future<Integer> retCode = svc.submit(new Callable<Integer>() {
      @Override
      public Integer call() {
        try {
<<<<<<< HEAD
          return control.exec(TestIngest.class, args);
=======
          return control.exec(TestIngest.class, new String[] {"-u", "root", "-p", new String(token.getPassword(), UTF_8), "-i", cluster.getInstanceName(),
              "-z", cluster.getZooKeepers(), "--rows", "" + IOPTS.rows, "--table", tableName});
>>>>>>> 46958bf7
        } catch (Exception e) {
          log.error("Error running TestIngest", e);
          return -1;
        }
      }
    });

    for (int i = 0; i < 2; i++) {
      UtilWaitThread.sleep(10 * 1000);
      control.stopAllServers(ServerType.TABLET_SERVER);
      control.startAllServers(ServerType.TABLET_SERVER);
    }
    assertEquals(0, retCode.get().intValue());
    VOPTS.setTableName(tableName);

    if (token instanceof PasswordToken) {
      VOPTS.setPrincipal(getAdminPrincipal());
    } else if (token instanceof KerberosToken) {
      VOPTS.updateKerberosCredentials(cluster.getClientConfig());
    } else {
      throw new RuntimeException("Unrecognized token");
    }

    VerifyIngest.verifyIngest(c, VOPTS, SOPTS);
  }

}<|MERGE_RESOLUTION|>--- conflicted
+++ resolved
@@ -16,7 +16,7 @@
  */
 package org.apache.accumulo.test.functional;
 
-import static com.google.common.base.Charsets.UTF_8;
+import static java.nio.charset.StandardCharsets.UTF_8;
 import static org.junit.Assert.assertEquals;
 
 import java.util.Map;
@@ -108,8 +108,8 @@
     final String[] args;
     if (token instanceof PasswordToken) {
       byte[] password = ((PasswordToken) token).getPassword();
-      args = new String[] {"-u", getAdminPrincipal(), "-p", new String(password, Charsets.UTF_8), "-i", cluster.getInstanceName(), "-z",
-          cluster.getZooKeepers(), "--rows", "" + VOPTS.rows, "--table", tableName};
+      args = new String[] {"-u", getAdminPrincipal(), "-p", new String(password, UTF_8), "-i", cluster.getInstanceName(), "-z", cluster.getZooKeepers(),
+          "--rows", "" + VOPTS.rows, "--table", tableName};
     } else if (token instanceof KerberosToken) {
       ClusterUser rootUser = getAdminUser();
       args = new String[] {"-u", getAdminPrincipal(), "--keytab", rootUser.getKeytab().getAbsolutePath(), "-i", cluster.getInstanceName(), "-z",
@@ -122,12 +122,7 @@
       @Override
       public Integer call() {
         try {
-<<<<<<< HEAD
           return control.exec(TestIngest.class, args);
-=======
-          return control.exec(TestIngest.class, new String[] {"-u", "root", "-p", new String(token.getPassword(), UTF_8), "-i", cluster.getInstanceName(),
-              "-z", cluster.getZooKeepers(), "--rows", "" + IOPTS.rows, "--table", tableName});
->>>>>>> 46958bf7
         } catch (Exception e) {
           log.error("Error running TestIngest", e);
           return -1;
