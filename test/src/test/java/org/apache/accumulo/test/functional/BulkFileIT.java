/*
 * Licensed to the Apache Software Foundation (ASF) under one or more
 * contributor license agreements.  See the NOTICE file distributed with
 * this work for additional information regarding copyright ownership.
 * The ASF licenses this file to You under the Apache License, Version 2.0
 * (the "License"); you may not use this file except in compliance with
 * the License.  You may obtain a copy of the License at
 *
 *     http://www.apache.org/licenses/LICENSE-2.0
 *
 * Unless required by applicable law or agreed to in writing, software
 * distributed under the License is distributed on an "AS IS" BASIS,
 * WITHOUT WARRANTIES OR CONDITIONS OF ANY KIND, either express or implied.
 * See the License for the specific language governing permissions and
 * limitations under the License.
 */
package org.apache.accumulo.test.functional;

<<<<<<< HEAD
import java.nio.charset.StandardCharsets;
=======
import static com.google.common.base.Charsets.UTF_8;

>>>>>>> 9b20a9d4
import java.util.Iterator;
import java.util.Map.Entry;
import java.util.SortedSet;
import java.util.TreeSet;

import org.apache.accumulo.core.client.Connector;
import org.apache.accumulo.core.client.Scanner;
import org.apache.accumulo.core.conf.AccumuloConfiguration;
import org.apache.accumulo.core.conf.DefaultConfiguration;
import org.apache.accumulo.core.data.Key;
import org.apache.accumulo.core.data.Value;
import org.apache.accumulo.core.file.FileOperations;
import org.apache.accumulo.core.file.FileSKVWriter;
import org.apache.accumulo.core.file.rfile.RFile;
import org.apache.accumulo.core.security.Authorizations;
import org.apache.accumulo.core.volume.VolumeConfiguration;
import org.apache.accumulo.server.trace.TraceFileSystem;
import org.apache.hadoop.conf.Configuration;
import org.apache.hadoop.fs.FileSystem;
import org.apache.hadoop.fs.Path;
import org.apache.hadoop.io.Text;
import org.junit.Test;

public class BulkFileIT extends SimpleMacIT {

  @Override
  protected int defaultTimeoutSeconds() {
    return 2 * 60;
  }

  @Test
  public void testBulkFile() throws Exception {
    Connector c = getConnector();
    String tableName = getUniqueNames(1)[0];
    c.tableOperations().create(tableName);
    SortedSet<Text> splits = new TreeSet<Text>();
    for (String split : "0333 0666 0999 1333 1666".split(" "))
      splits.add(new Text(split));
    c.tableOperations().addSplits(tableName, splits);
    Configuration conf = new Configuration();
    AccumuloConfiguration aconf = DefaultConfiguration.getInstance();
    FileSystem fs = TraceFileSystem.wrap(VolumeConfiguration.getDefaultVolume(conf, aconf).getFileSystem());

    String dir = rootPath() + "/bulk_test_diff_files_89723987592_" + getUniqueNames(1)[0];

    fs.delete(new Path(dir), true);

    FileSKVWriter writer1 = FileOperations.getInstance().openWriter(dir + "/f1." + RFile.EXTENSION, fs, conf, aconf);
    writer1.startDefaultLocalityGroup();
    writeData(writer1, 0, 333);
    writer1.close();

    FileSKVWriter writer2 = FileOperations.getInstance().openWriter(dir + "/f2." + RFile.EXTENSION, fs, conf, aconf);
    writer2.startDefaultLocalityGroup();
    writeData(writer2, 334, 999);
    writer2.close();

    FileSKVWriter writer3 = FileOperations.getInstance().openWriter(dir + "/f3." + RFile.EXTENSION, fs, conf, aconf);
    writer3.startDefaultLocalityGroup();
    writeData(writer3, 1000, 1999);
    writer3.close();

    FunctionalTestUtils.bulkImport(c, fs, tableName, dir);

    FunctionalTestUtils.checkRFiles(c, tableName, 6, 6, 1, 1);

    verifyData(tableName, 0, 1999);

  }

  private void verifyData(String table, int s, int e) throws Exception {
    Scanner scanner = getConnector().createScanner(table, Authorizations.EMPTY);

    Iterator<Entry<Key,Value>> iter = scanner.iterator();

    for (int i = s; i <= e; i++) {
      if (!iter.hasNext())
        throw new Exception("row " + i + " not found");

      Entry<Key,Value> entry = iter.next();

      String row = String.format("%04d", i);

      if (!entry.getKey().getRow().equals(new Text(row)))
        throw new Exception("unexpected row " + entry.getKey() + " " + i);

      if (Integer.parseInt(entry.getValue().toString()) != i)
        throw new Exception("unexpected value " + entry + " " + i);
    }

    if (iter.hasNext())
      throw new Exception("found more than expected " + iter.next());
  }

  private void writeData(FileSKVWriter w, int s, int e) throws Exception {
    for (int i = s; i <= e; i++) {
<<<<<<< HEAD
      w.append(new Key(new Text(String.format("%04d", i))), new Value(Integer.toString(i).getBytes(StandardCharsets.UTF_8)));
=======
      w.append(new Key(new Text(String.format("%04d", i))), new Value(Integer.toString(i).getBytes(UTF_8)));
>>>>>>> 9b20a9d4
    }
  }

}<|MERGE_RESOLUTION|>--- conflicted
+++ resolved
@@ -16,12 +16,8 @@
  */
 package org.apache.accumulo.test.functional;
 
-<<<<<<< HEAD
-import java.nio.charset.StandardCharsets;
-=======
-import static com.google.common.base.Charsets.UTF_8;
+import static java.nio.charset.StandardCharsets.UTF_8;
 
->>>>>>> 9b20a9d4
 import java.util.Iterator;
 import java.util.Map.Entry;
 import java.util.SortedSet;
@@ -118,11 +114,7 @@
 
   private void writeData(FileSKVWriter w, int s, int e) throws Exception {
     for (int i = s; i <= e; i++) {
-<<<<<<< HEAD
-      w.append(new Key(new Text(String.format("%04d", i))), new Value(Integer.toString(i).getBytes(StandardCharsets.UTF_8)));
-=======
       w.append(new Key(new Text(String.format("%04d", i))), new Value(Integer.toString(i).getBytes(UTF_8)));
->>>>>>> 9b20a9d4
     }
   }
 
