--- conflicted
+++ resolved
@@ -16,12 +16,11 @@
  */
 package org.apache.accumulo.test.continuous;
 
-import static com.google.common.base.Charsets.UTF_8;
+import static java.nio.charset.StandardCharsets.UTF_8;
 
 import java.io.BufferedReader;
 import java.io.IOException;
 import java.io.InputStreamReader;
-import java.nio.charset.StandardCharsets;
 import java.util.ArrayList;
 import java.util.Collections;
 import java.util.List;
@@ -88,11 +87,7 @@
       auths = new ArrayList<Authorizations>();
       
       FileSystem fs = FileSystem.get(new Configuration());
-<<<<<<< HEAD
-      BufferedReader in = new BufferedReader(new InputStreamReader(fs.open(new Path(file)), StandardCharsets.UTF_8));
-=======
       BufferedReader in = new BufferedReader(new InputStreamReader(fs.open(new Path(file)), UTF_8));
->>>>>>> 9b20a9d4
       try {
         String line;
         while ((line = in.readLine()) != null) {
@@ -179,11 +174,7 @@
     
     long t2 = System.currentTimeMillis();
     
-<<<<<<< HEAD
-    System.out.printf("FSR %d %s %d %d%n", t1, new String(scanStart, StandardCharsets.UTF_8), (t2 - t1), count);
-=======
     System.out.printf("FSR %d %s %d %d%n", t1, new String(scanStart, UTF_8), (t2 - t1), count);
->>>>>>> 9b20a9d4
     
     return pr;
   }
@@ -192,20 +183,12 @@
     if (val.length == 0)
       throw new IllegalArgumentException();
     if (val[53] != ':')
-<<<<<<< HEAD
-      throw new IllegalArgumentException(new String(val, StandardCharsets.UTF_8));
-=======
       throw new IllegalArgumentException(new String(val, UTF_8));
->>>>>>> 9b20a9d4
     
     // prev row starts at 54
     if (val[54] != ':') {
       if (val[54 + 16] != ':')
-<<<<<<< HEAD
-        throw new IllegalArgumentException(new String(val, StandardCharsets.UTF_8));
-=======
         throw new IllegalArgumentException(new String(val, UTF_8));
->>>>>>> 9b20a9d4
       return 54;
     }
     
@@ -217,11 +200,7 @@
     byte[] val = value.get();
     int offset = getPrevRowOffset(val);
     if (offset > 0) {
-<<<<<<< HEAD
-      return new String(val, offset, 16, StandardCharsets.UTF_8);
-=======
       return new String(val, offset, 16, UTF_8);
->>>>>>> 9b20a9d4
     }
     
     return null;
@@ -230,11 +209,7 @@
   static int getChecksumOffset(byte val[]) {
     if (val[val.length - 1] != ':') {
       if (val[val.length - 9] != ':')
-<<<<<<< HEAD
-        throw new IllegalArgumentException(new String(val, StandardCharsets.UTF_8));
-=======
         throw new IllegalArgumentException(new String(val, UTF_8));
->>>>>>> 9b20a9d4
       return val.length - 8;
     }
     
@@ -246,11 +221,7 @@
     if (ckOff < 0)
       return;
     
-<<<<<<< HEAD
-    long storedCksum = Long.parseLong(new String(value.get(), ckOff, 8, StandardCharsets.UTF_8), 16);
-=======
     long storedCksum = Long.parseLong(new String(value.get(), ckOff, 8, UTF_8), 16);
->>>>>>> 9b20a9d4
     
     CRC32 cksum = new CRC32();
     
