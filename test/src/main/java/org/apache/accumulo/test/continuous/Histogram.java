/*
 * Licensed to the Apache Software Foundation (ASF) under one or more
 * contributor license agreements.  See the NOTICE file distributed with
 * this work for additional information regarding copyright ownership.
 * The ASF licenses this file to You under the Apache License, Version 2.0
 * (the "License"); you may not use this file except in compliance with
 * the License.  You may obtain a copy of the License at
 *
 *     http://www.apache.org/licenses/LICENSE-2.0
 *
 * Unless required by applicable law or agreed to in writing, software
 * distributed under the License is distributed on an "AS IS" BASIS,
 * WITHOUT WARRANTIES OR CONDITIONS OF ANY KIND, either express or implied.
 * See the License for the specific language governing permissions and
 * limitations under the License.
 */
package org.apache.accumulo.test.continuous;

import static com.google.common.base.Charsets.UTF_8;

import java.io.BufferedOutputStream;
import java.io.FileOutputStream;
import java.io.IOException;
import java.io.PrintStream;
import java.io.Serializable;
import java.nio.charset.StandardCharsets;
import java.util.ArrayList;
import java.util.Collections;
import java.util.Comparator;
import java.util.HashMap;
import java.util.Iterator;
import java.util.List;
import java.util.Set;
import java.util.TreeSet;

class HistData<T> implements Comparable<HistData<T>>, Serializable {
  private static final long serialVersionUID = 1L;
  
  T bin;
  long count;
  
  HistData(T bin) {
    this.bin = bin;
    count = 0;
  }
  
  @SuppressWarnings("unchecked")
  public int compareTo(HistData<T> o) {
    return ((Comparable<T>) bin).compareTo(o.bin);
  }
}

public class Histogram<T> implements Serializable {
  
  private static final long serialVersionUID = 1L;
  
  protected long sum;
  protected HashMap<T,HistData<T>> counts;
  
  public Histogram() {
    sum = 0;
    counts = new HashMap<T,HistData<T>>();
  }
  
  public void addPoint(T x) {
    addPoint(x, 1);
  }
  
  public void addPoint(T x, long y) {
    
    HistData<T> hd = counts.get(x);
    if (hd == null) {
      hd = new HistData<T>(x);
      counts.put(x, hd);
    }
    
    hd.count += y;
    sum += y;
  }
  
  public long getCount(T x) {
    HistData<T> hd = counts.get(x);
    if (hd == null)
      return 0;
    return hd.count;
  }
  
  public double getPercentage(T x) {
    if (getSum() == 0) {
      return 0;
    }
    return (double) getCount(x) / (double) getSum() * 100.0;
  }
  
  public long getSum() {
    return sum;
  }
  
  public List<T> getKeysInCountSortedOrder() {
    
    ArrayList<HistData<T>> sortedCounts = new ArrayList<HistData<T>>(counts.values());
    
    Collections.sort(sortedCounts, new Comparator<HistData<T>>() {
      public int compare(HistData<T> o1, HistData<T> o2) {
        if (o1.count < o2.count)
          return -1;
        if (o1.count > o2.count)
          return 1;
        return 0;
      }
    });
    
    ArrayList<T> sortedKeys = new ArrayList<T>();
    
    for (Iterator<HistData<T>> iter = sortedCounts.iterator(); iter.hasNext();) {
      HistData<T> hd = iter.next();
      sortedKeys.add(hd.bin);
    }
    
    return sortedKeys;
  }
  
  public void print(StringBuilder out) {
    TreeSet<HistData<T>> sortedCounts = new TreeSet<HistData<T>>(counts.values());
    
    int maxValueLen = 0;
    
    for (Iterator<HistData<T>> iter = sortedCounts.iterator(); iter.hasNext();) {
      HistData<T> hd = iter.next();
      if (("" + hd.bin).length() > maxValueLen) {
        maxValueLen = ("" + hd.bin).length();
      }
    }
    
    double psum = 0;
    
    for (Iterator<HistData<T>> iter = sortedCounts.iterator(); iter.hasNext();) {
      HistData<T> hd = iter.next();
      
      psum += getPercentage(hd.bin);
      
      out.append(String.format(" %" + (maxValueLen + 1) + "s %,16d %6.2f%s %6.2f%s%n", hd.bin + "", hd.count, getPercentage(hd.bin), "%", psum, "%"));
    }
    out.append(String.format("%n %" + (maxValueLen + 1) + "s %,16d %n", "TOTAL", sum));
  }
  
  public void save(String file) throws IOException {
    
    FileOutputStream fos = new FileOutputStream(file);
    BufferedOutputStream bos = new BufferedOutputStream(fos);
<<<<<<< HEAD
    PrintStream ps = new PrintStream(bos, false, StandardCharsets.UTF_8.name());
=======
    PrintStream ps = new PrintStream(bos, false, UTF_8.name());
>>>>>>> 9b20a9d4
    
    TreeSet<HistData<T>> sortedCounts = new TreeSet<HistData<T>>(counts.values());
    for (Iterator<HistData<T>> iter = sortedCounts.iterator(); iter.hasNext();) {
      HistData<T> hd = iter.next();
      ps.println(" " + hd.bin + " " + hd.count);
    }
    
    ps.close();
  }
  
  public Set<T> getKeys() {
    return counts.keySet();
  }
  
  public void clear() {
    counts.clear();
    sum = 0;
  }
}<|MERGE_RESOLUTION|>--- conflicted
+++ resolved
@@ -16,14 +16,13 @@
  */
 package org.apache.accumulo.test.continuous;
 
-import static com.google.common.base.Charsets.UTF_8;
+import static java.nio.charset.StandardCharsets.UTF_8;
 
 import java.io.BufferedOutputStream;
 import java.io.FileOutputStream;
 import java.io.IOException;
 import java.io.PrintStream;
 import java.io.Serializable;
-import java.nio.charset.StandardCharsets;
 import java.util.ArrayList;
 import java.util.Collections;
 import java.util.Comparator;
@@ -148,11 +147,7 @@
     
     FileOutputStream fos = new FileOutputStream(file);
     BufferedOutputStream bos = new BufferedOutputStream(fos);
-<<<<<<< HEAD
-    PrintStream ps = new PrintStream(bos, false, StandardCharsets.UTF_8.name());
-=======
     PrintStream ps = new PrintStream(bos, false, UTF_8.name());
->>>>>>> 9b20a9d4
     
     TreeSet<HistData<T>> sortedCounts = new TreeSet<HistData<T>>(counts.values());
     for (Iterator<HistData<T>> iter = sortedCounts.iterator(); iter.hasNext();) {
