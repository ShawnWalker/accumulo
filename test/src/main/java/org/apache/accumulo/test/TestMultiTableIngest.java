/*
 * Licensed to the Apache Software Foundation (ASF) under one or more
 * contributor license agreements.  See the NOTICE file distributed with
 * this work for additional information regarding copyright ownership.
 * The ASF licenses this file to You under the Apache License, Version 2.0
 * (the "License"); you may not use this file except in compliance with
 * the License.  You may obtain a copy of the License at
 *
 *     http://www.apache.org/licenses/LICENSE-2.0
 *
 * Unless required by applicable law or agreed to in writing, software
 * distributed under the License is distributed on an "AS IS" BASIS,
 * WITHOUT WARRANTIES OR CONDITIONS OF ANY KIND, either express or implied.
 * See the License for the specific language governing permissions and
 * limitations under the License.
 */
package org.apache.accumulo.test;

<<<<<<< HEAD
import java.nio.charset.StandardCharsets;
=======
import static com.google.common.base.Charsets.UTF_8;

>>>>>>> 9b20a9d4
import java.util.ArrayList;
import java.util.List;
import java.util.Map.Entry;

import org.apache.accumulo.core.cli.BatchWriterOpts;
import org.apache.accumulo.core.cli.ScannerOpts;
import org.apache.accumulo.core.client.AccumuloException;
import org.apache.accumulo.core.client.AccumuloSecurityException;
import org.apache.accumulo.core.client.Connector;
import org.apache.accumulo.core.client.MultiTableBatchWriter;
import org.apache.accumulo.core.client.MutationsRejectedException;
import org.apache.accumulo.core.client.Scanner;
import org.apache.accumulo.core.data.Key;
import org.apache.accumulo.core.data.Mutation;
import org.apache.accumulo.core.data.Value;
import org.apache.accumulo.fate.util.UtilWaitThread;
import org.apache.accumulo.server.cli.ClientOpts;
import org.apache.hadoop.io.Text;

import com.beust.jcommander.Parameter;

public class TestMultiTableIngest {
  
  static class Opts extends ClientOpts {
    @Parameter(names = "--readonly", description = "read only")
    boolean readonly = false;
    @Parameter(names = "--tables", description = "number of tables to create")
    int tables = 5;
    @Parameter(names = "--count", description = "number of entries to create")
    int count = 10000;
  }
  
  private static void readBack(Opts opts, ScannerOpts scanOpts, Connector conn, List<String> tableNames) throws Exception {
    int i = 0;
    for (String table : tableNames) {
      // wait for table to exist
      while (!conn.tableOperations().exists(table))
        UtilWaitThread.sleep(100);
      Scanner scanner = conn.createScanner(table, opts.auths);
      scanner.setBatchSize(scanOpts.scanBatchSize);
      int count = i;
      for (Entry<Key,Value> elt : scanner) {
        String expected = String.format("%06d", count);
        if (!elt.getKey().getRow().toString().equals(expected))
          throw new RuntimeException("entry " + elt + " does not match expected " + expected + " in table " + table);
        count += tableNames.size();
      }
      i++;
    }
  }
  
  public static void main(String[] args) throws Exception {
    ArrayList<String> tableNames = new ArrayList<String>();
    
    Opts opts = new Opts();
    ScannerOpts scanOpts = new ScannerOpts();
    BatchWriterOpts bwOpts = new BatchWriterOpts();
    opts.parseArgs(TestMultiTableIngest.class.getName(), args, scanOpts, bwOpts);
    // create the test table within accumulo
    Connector connector;
    try {
      connector = opts.getConnector();
    } catch (AccumuloException e) {
      throw new RuntimeException(e);
    } catch (AccumuloSecurityException e) {
      throw new RuntimeException(e);
    }
    for (int i = 0; i < opts.tables; i++) {
      tableNames.add(String.format("test_%04d", i));
    }
    
    if (!opts.readonly) {
      for (String table : tableNames)
        connector.tableOperations().create(table);
      
      MultiTableBatchWriter b;
      try {
        b = connector.createMultiTableBatchWriter(bwOpts.getBatchWriterConfig());
      } catch (Exception e) {
        throw new RuntimeException(e);
      }
      
      // populate
      for (int i = 0; i < opts.count; i++) {
        Mutation m = new Mutation(new Text(String.format("%06d", i)));
<<<<<<< HEAD
        m.put(new Text("col" + Integer.toString((i % 3) + 1)), new Text("qual"), new Value("junk".getBytes(StandardCharsets.UTF_8)));
=======
        m.put(new Text("col" + Integer.toString((i % 3) + 1)), new Text("qual"), new Value("junk".getBytes(UTF_8)));
>>>>>>> 9b20a9d4
        b.getBatchWriter(tableNames.get(i % tableNames.size())).addMutation(m);
      }
      try {
        b.close();
      } catch (MutationsRejectedException e) {
        throw new RuntimeException(e);
      }
    }
    try {
      readBack(opts, scanOpts, connector, tableNames);
    } catch (Exception e) {
      throw new RuntimeException(e);
    }
  }
  
}<|MERGE_RESOLUTION|>--- conflicted
+++ resolved
@@ -16,12 +16,8 @@
  */
 package org.apache.accumulo.test;
 
-<<<<<<< HEAD
-import java.nio.charset.StandardCharsets;
-=======
-import static com.google.common.base.Charsets.UTF_8;
+import static java.nio.charset.StandardCharsets.UTF_8;
 
->>>>>>> 9b20a9d4
 import java.util.ArrayList;
 import java.util.List;
 import java.util.Map.Entry;
@@ -107,11 +103,7 @@
       // populate
       for (int i = 0; i < opts.count; i++) {
         Mutation m = new Mutation(new Text(String.format("%06d", i)));
-<<<<<<< HEAD
-        m.put(new Text("col" + Integer.toString((i % 3) + 1)), new Text("qual"), new Value("junk".getBytes(StandardCharsets.UTF_8)));
-=======
         m.put(new Text("col" + Integer.toString((i % 3) + 1)), new Text("qual"), new Value("junk".getBytes(UTF_8)));
->>>>>>> 9b20a9d4
         b.getBatchWriter(tableNames.get(i % tableNames.size())).addMutation(m);
       }
       try {
