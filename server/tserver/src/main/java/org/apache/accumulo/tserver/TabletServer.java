--- conflicted
+++ resolved
@@ -2332,8 +2332,7 @@
   private HostAndPort startTabletClientService() throws UnknownHostException {
     // start listening for client connection last
     ThriftClientHandler handler = new ThriftClientHandler();
-<<<<<<< HEAD
-    Iface rpcProxy = RpcWrapper.service(handler, new Processor<Iface>(handler).getProcessMapView());
+    Iface rpcProxy = RpcWrapper.service(handler, new Processor<Iface>(handler));
     final Processor<Iface> processor;
     if (ThriftServerType.SASL == getThriftServerType()) {
       Iface tcredProxy = TCredentialsUpdatingWrapper.service(rpcProxy, ThriftClientHandler.class, getConfiguration());
@@ -2343,18 +2342,13 @@
     }
     HostAndPort address = startServer(getServerConfigurationFactory().getConfiguration(), clientAddress.getHostText(), Property.TSERV_CLIENTPORT, processor,
         "Thrift Client Server");
-=======
-    Iface tch = RpcWrapper.service(handler, new Processor<Iface>(handler));
-    Processor<Iface> processor = new Processor<Iface>(tch);
-    HostAndPort address = startServer(getSystemConfiguration(), clientAddress.getHostText(), Property.TSERV_CLIENTPORT, processor, "Thrift Client Server");
->>>>>>> bd8cf5e2
     log.info("address = " + address);
     return address;
   }
 
   private HostAndPort startReplicationService() throws UnknownHostException {
     final ReplicationServicerHandler handler = new ReplicationServicerHandler(this);
-    ReplicationServicer.Iface rpcProxy = RpcWrapper.service(handler, new ReplicationServicer.Processor<ReplicationServicer.Iface>(handler).getProcessMapView());
+    ReplicationServicer.Iface rpcProxy = RpcWrapper.service(handler, new ReplicationServicer.Processor<ReplicationServicer.Iface>(handler));
     ReplicationServicer.Iface repl = TCredentialsUpdatingWrapper.service(rpcProxy, handler.getClass(), getConfiguration());
     ReplicationServicer.Processor<ReplicationServicer.Iface> processor = new ReplicationServicer.Processor<ReplicationServicer.Iface>(repl);
     AccumuloConfiguration conf = getServerConfigurationFactory().getConfiguration();
