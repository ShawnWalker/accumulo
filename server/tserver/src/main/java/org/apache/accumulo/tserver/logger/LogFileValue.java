--- conflicted
+++ resolved
@@ -16,12 +16,11 @@
  */
 package org.apache.accumulo.tserver.logger;
 
-import static com.google.common.base.Charsets.UTF_8;
+import static java.nio.charset.StandardCharsets.UTF_8;
 
 import java.io.DataInput;
 import java.io.DataOutput;
 import java.io.IOException;
-import java.nio.charset.StandardCharsets;
 import java.util.ArrayList;
 import java.util.Collections;
 import java.util.List;
@@ -61,11 +60,7 @@
   }
   
   private static String displayLabels(byte[] labels) {
-<<<<<<< HEAD
-    String s = new String(labels, StandardCharsets.UTF_8);
-=======
     String s = new String(labels, UTF_8);
->>>>>>> 9b20a9d4
     s = s.replace("&", " & ");
     s = s.replace("|", " | ");
     return s;
@@ -82,19 +77,11 @@
         builder.append("...");
         break;
       }
-<<<<<<< HEAD
-      builder.append("  ").append(new String(m.getRow(), StandardCharsets.UTF_8)).append("\n");
-      for (ColumnUpdate update : m.getUpdates()) {
-        String value = new String(update.getValue());
-        builder.append("      ").append(new String(update.getColumnFamily(), StandardCharsets.UTF_8)).append(":")
-                .append(new String(update.getColumnQualifier(), StandardCharsets.UTF_8)).append(" ").append(update.hasTimestamp() ? "[user]:" : "[system]:")
-=======
       builder.append("  ").append(new String(m.getRow(), UTF_8)).append("\n");
       for (ColumnUpdate update : m.getUpdates()) {
         String value = new String(update.getValue());
         builder.append("      ").append(new String(update.getColumnFamily(), UTF_8)).append(":")
                 .append(new String(update.getColumnQualifier(), UTF_8)).append(" ").append(update.hasTimestamp() ? "[user]:" : "[system]:")
->>>>>>> 9b20a9d4
                 .append(update.getTimestamp()).append(" [").append(displayLabels(update.getColumnVisibility())).append("] ")
                 .append(update.isDeleted() ? "<deleted>" : value).append("\n");
       }
