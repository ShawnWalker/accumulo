/*
 * Licensed to the Apache Software Foundation (ASF) under one or more
 * contributor license agreements.  See the NOTICE file distributed with
 * this work for additional information regarding copyright ownership.
 * The ASF licenses this file to You under the Apache License, Version 2.0
 * (the "License"); you may not use this file except in compliance with
 * the License.  You may obtain a copy of the License at
 *
 *     http://www.apache.org/licenses/LICENSE-2.0
 *
 * Unless required by applicable law or agreed to in writing, software
 * distributed under the License is distributed on an "AS IS" BASIS,
 * WITHOUT WARRANTIES OR CONDITIONS OF ANY KIND, either express or implied.
 * See the License for the specific language governing permissions and
 * limitations under the License.
 */
package org.apache.accumulo.server.master;

<<<<<<< HEAD

=======
>>>>>>> 69218e7e
import java.io.IOException;
import java.net.InetSocketAddress;
import java.nio.ByteBuffer;
import java.util.ArrayList;
import java.util.Collection;
import java.util.Collections;
import java.util.HashMap;
import java.util.HashSet;
import java.util.Iterator;
import java.util.List;
import java.util.Map;
import java.util.Map.Entry;
import java.util.Set;
import java.util.SortedMap;
import java.util.TreeMap;
import java.util.concurrent.atomic.AtomicBoolean;
import java.util.concurrent.atomic.AtomicInteger;

import org.apache.accumulo.core.Constants;
import org.apache.accumulo.core.client.AccumuloException;
import org.apache.accumulo.core.client.AccumuloSecurityException;
import org.apache.accumulo.core.client.Connector;
import org.apache.accumulo.core.client.Instance;
import org.apache.accumulo.core.client.IsolatedScanner;
import org.apache.accumulo.core.client.IteratorSetting;
import org.apache.accumulo.core.client.RowIterator;
import org.apache.accumulo.core.client.Scanner;
import org.apache.accumulo.core.client.TableNotFoundException;
import org.apache.accumulo.core.client.impl.Tables;
import org.apache.accumulo.core.client.impl.ThriftTransportPool;
import org.apache.accumulo.core.client.impl.thrift.SecurityErrorCode;
import org.apache.accumulo.core.client.impl.thrift.TableOperation;
import org.apache.accumulo.core.client.impl.thrift.TableOperationExceptionType;
import org.apache.accumulo.core.client.impl.thrift.ThriftSecurityException;
import org.apache.accumulo.core.client.impl.thrift.ThriftTableOperationException;
import org.apache.accumulo.core.conf.AccumuloConfiguration;
import org.apache.accumulo.core.conf.Property;
import org.apache.accumulo.core.data.Key;
import org.apache.accumulo.core.data.KeyExtent;
import org.apache.accumulo.core.data.Value;
import org.apache.accumulo.core.data.thrift.TKeyExtent;
import org.apache.accumulo.core.iterators.IteratorUtil;
import org.apache.accumulo.core.master.state.tables.TableState;
import org.apache.accumulo.core.master.thrift.MasterClientService;
import org.apache.accumulo.core.master.thrift.MasterClientService.Iface;
import org.apache.accumulo.core.master.thrift.MasterClientService.Processor;
import org.apache.accumulo.core.master.thrift.MasterGoalState;
import org.apache.accumulo.core.master.thrift.MasterMonitorInfo;
import org.apache.accumulo.core.master.thrift.MasterState;
import org.apache.accumulo.core.master.thrift.TableInfo;
import org.apache.accumulo.core.master.thrift.TabletLoadState;
import org.apache.accumulo.core.master.thrift.TabletServerStatus;
import org.apache.accumulo.core.master.thrift.TabletSplit;
import org.apache.accumulo.core.security.Authorizations;
import org.apache.accumulo.core.security.SecurityUtil;
import org.apache.accumulo.core.security.thrift.TCredentials;
import org.apache.accumulo.core.util.ByteBufferUtil;
import org.apache.accumulo.core.util.Daemon;
import org.apache.accumulo.core.util.RootTable;
import org.apache.accumulo.core.util.UtilWaitThread;
import org.apache.accumulo.core.zookeeper.ZooUtil;
import org.apache.accumulo.fate.AgeOffStore;
import org.apache.accumulo.fate.Fate;
import org.apache.accumulo.fate.TStore.TStatus;
import org.apache.accumulo.fate.zookeeper.IZooReaderWriter;
import org.apache.accumulo.fate.zookeeper.ZooLock.LockLossReason;
import org.apache.accumulo.fate.zookeeper.ZooReaderWriter.Mutator;
import org.apache.accumulo.fate.zookeeper.ZooUtil.NodeExistsPolicy;
import org.apache.accumulo.fate.zookeeper.ZooUtil.NodeMissingPolicy;
import org.apache.accumulo.server.Accumulo;
import org.apache.accumulo.server.ServerConstants;
import org.apache.accumulo.server.client.HdfsZooInstance;
import org.apache.accumulo.server.conf.ServerConfiguration;
import org.apache.accumulo.server.fs.VolumeManager;
import org.apache.accumulo.server.fs.VolumeManagerImpl;
import org.apache.accumulo.server.master.LiveTServerSet.TServerConnection;
import org.apache.accumulo.server.master.balancer.DefaultLoadBalancer;
import org.apache.accumulo.server.master.balancer.TabletBalancer;
import org.apache.accumulo.server.master.recovery.RecoveryManager;
import org.apache.accumulo.server.master.state.CurrentState;
import org.apache.accumulo.server.master.state.DeadServerList;
import org.apache.accumulo.server.master.state.MergeInfo;
import org.apache.accumulo.server.master.state.MergeState;
import org.apache.accumulo.server.master.state.MetaDataStateStore;
import org.apache.accumulo.server.master.state.RootTabletStateStore;
import org.apache.accumulo.server.master.state.TServerInstance;
import org.apache.accumulo.server.master.state.TableCounts;
import org.apache.accumulo.server.master.state.TabletLocationState;
import org.apache.accumulo.server.master.state.TabletMigration;
import org.apache.accumulo.server.master.state.TabletServerState;
import org.apache.accumulo.server.master.state.TabletState;
import org.apache.accumulo.server.master.state.ZooStore;
import org.apache.accumulo.server.master.state.ZooTabletStateStore;
import org.apache.accumulo.server.master.state.tables.TableManager;
import org.apache.accumulo.server.master.state.tables.TableObserver;
import org.apache.accumulo.server.master.tableOps.BulkImport;
import org.apache.accumulo.server.master.tableOps.CancelCompactions;
import org.apache.accumulo.server.master.tableOps.ChangeTableState;
import org.apache.accumulo.server.master.tableOps.CloneTable;
import org.apache.accumulo.server.master.tableOps.CompactRange;
import org.apache.accumulo.server.master.tableOps.CreateTable;
import org.apache.accumulo.server.master.tableOps.DeleteTable;
import org.apache.accumulo.server.master.tableOps.ExportTable;
import org.apache.accumulo.server.master.tableOps.ImportTable;
import org.apache.accumulo.server.master.tableOps.RenameTable;
import org.apache.accumulo.server.master.tableOps.TableRangeOp;
import org.apache.accumulo.server.master.tableOps.TraceRepo;
import org.apache.accumulo.server.master.tserverOps.ShutdownTServer;
import org.apache.accumulo.server.monitor.Monitor;
import org.apache.accumulo.server.security.AuditedSecurityOperation;
import org.apache.accumulo.server.security.SecurityConstants;
import org.apache.accumulo.server.security.SecurityOperation;
<<<<<<< HEAD
import org.apache.accumulo.server.trace.TraceFileSystem;
=======
>>>>>>> 69218e7e
import org.apache.accumulo.server.util.AddressUtil;
import org.apache.accumulo.server.util.DefaultMap;
import org.apache.accumulo.server.util.Halt;
import org.apache.accumulo.server.util.MetadataTable;
import org.apache.accumulo.server.util.SystemPropUtil;
import org.apache.accumulo.server.util.TServerUtils;
import org.apache.accumulo.server.util.TablePropUtil;
import org.apache.accumulo.server.util.TabletIterator.TabletDeletedException;
import org.apache.accumulo.server.util.time.SimpleTimer;
import org.apache.accumulo.server.zookeeper.ZooLock;
import org.apache.accumulo.server.zookeeper.ZooReaderWriter;
import org.apache.accumulo.start.classloader.vfs.AccumuloVFSClassLoader;
import org.apache.accumulo.trace.instrument.thrift.TraceWrap;
import org.apache.accumulo.trace.thrift.TInfo;
import org.apache.hadoop.io.DataInputBuffer;
import org.apache.hadoop.io.DataOutputBuffer;
import org.apache.hadoop.io.Text;
import org.apache.log4j.Logger;
import org.apache.thrift.TException;
import org.apache.thrift.server.TServer;
import org.apache.thrift.transport.TTransportException;
import org.apache.zookeeper.KeeperException;
import org.apache.zookeeper.KeeperException.NoNodeException;
import org.apache.zookeeper.WatchedEvent;
import org.apache.zookeeper.Watcher;
import org.apache.zookeeper.data.Stat;

/**
 * The Master is responsible for assigning and balancing tablets to tablet servers.
 * 
 * The master will also coordinate log recoveries and reports general status.
 */
public class Master implements LiveTServerSet.Listener, TableObserver, CurrentState {
  
  final static Logger log = Logger.getLogger(Master.class);
  
  final private static int ONE_SECOND = 1000;
<<<<<<< HEAD
  final private static Text METADATA_TABLE_ID = new Text(Constants.METADATA_TABLE_ID);
=======
  final private static Text METADATA_TABLE_ID = new Text(MetadataTable.ID);
>>>>>>> 69218e7e
  final static long TIME_TO_WAIT_BETWEEN_SCANS = 60 * ONE_SECOND;
  final private static long TIME_BETWEEN_MIGRATION_CLEANUPS = 5 * 60 * ONE_SECOND;
  final static long WAIT_BETWEEN_ERRORS = ONE_SECOND;
  final private static long DEFAULT_WAIT_FOR_WATCHER = 10 * ONE_SECOND;
<<<<<<< HEAD
  final private static int MAX_CLEANUP_WAIT_TIME = 1000;
  final private static int TIME_TO_WAIT_BETWEEN_LOCK_CHECKS = 1000;
  final static int MAX_TSERVER_WORK_CHUNK = 5000;
=======
  final private static int MAX_CLEANUP_WAIT_TIME = ONE_SECOND;
  final private static int TIME_TO_WAIT_BETWEEN_LOCK_CHECKS = ONE_SECOND;
  final static int MAX_TSERVER_WORK_CHUNK = 5 * ONE_SECOND;
>>>>>>> 69218e7e
  final private static int MAX_BAD_STATUS_COUNT = 3;
  
  final VolumeManager fs;
  final private Instance instance;
  final private String hostname;
  final LiveTServerSet tserverSet;
  final private List<TabletGroupWatcher> watchers = new ArrayList<TabletGroupWatcher>();
  final private SecurityOperation security;
  final private Map<TServerInstance,AtomicInteger> badServers = Collections.synchronizedMap(new DefaultMap<TServerInstance,AtomicInteger>(new AtomicInteger()));
  final Set<TServerInstance> serversToShutdown = Collections.synchronizedSet(new HashSet<TServerInstance>());
  final SortedMap<KeyExtent,TServerInstance> migrations = Collections.synchronizedSortedMap(new TreeMap<KeyExtent,TServerInstance>());
  final EventCoordinator nextEvent = new EventCoordinator();
  final private Object mergeLock = new Object();
  RecoveryManager recoveryManager = null;
  
  ZooLock masterLock = null;
  private TServer clientService = null;
  TabletBalancer tabletBalancer;
  
  private MasterState state = MasterState.INITIAL;
  
  private Fate<Master> fate;
  
<<<<<<< HEAD
  volatile SortedMap<TServerInstance,TabletServerStatus> tserverStatus = Collections
      .unmodifiableSortedMap(new TreeMap<TServerInstance,TabletServerStatus>());
=======
  volatile SortedMap<TServerInstance,TabletServerStatus> tserverStatus = Collections.unmodifiableSortedMap(new TreeMap<TServerInstance,TabletServerStatus>());
>>>>>>> 69218e7e
  
  private final Set<String> recoveriesInProgress = Collections.synchronizedSet(new HashSet<String>());
  
  synchronized private MasterState getMasterState() {
    return state;
  }
  
  public boolean stillMaster() {
    return getMasterState() != MasterState.STOP;
  }
  
  static final boolean X = true;
  static final boolean _ = false;
  // @formatter:off
  static final boolean transitionOK[][] = {
      //                              INITIAL HAVE_LOCK SAFE_MODE NORMAL UNLOAD_META UNLOAD_ROOT STOP
      /* INITIAL */                   {X,     X,        _,        _,      _,         _,          X},
      /* HAVE_LOCK */                 {_,     X,        X,        X,      _,         _,          X},
      /* SAFE_MODE */                 {_,     _,        X,        X,      X,         _,          X},
      /* NORMAL */                    {_,     _,        X,        X,      X,         _,          X},
      /* UNLOAD_METADATA_TABLETS */   {_,     _,        X,        X,      X,         X,          X},
      /* UNLOAD_ROOT_TABLET */        {_,     _,        _,        X,      _,         X,          X},
      /* STOP */                      {_,     _,        _,        _,      _,         _,          X}};
  //@formatter:on
  synchronized private void setMasterState(MasterState newState) {
    if (state.equals(newState))
      return;
    if (!transitionOK[state.ordinal()][newState.ordinal()]) {
      log.error("Programmer error: master should not transition from " + state + " to " + newState);
    }
    MasterState oldState = state;
    state = newState;
    nextEvent.event("State changed from %s to %s", oldState, newState);
    if (newState == MasterState.STOP) {
      // Give the server a little time before shutdown so the client
      // thread requesting the stop can return
      SimpleTimer.getInstance().schedule(new Runnable() {
        @Override
        public void run() {
          // This frees the main thread and will cause the master to exit
          clientService.stop();
          Master.this.nextEvent.event("stopped event loop");
        }
        
      }, 100l, 1000l);
    }
    
    if (oldState != newState && (newState == MasterState.HAVE_LOCK)) {
      upgradeZookeeper();
    }
    
    if (oldState != newState && (newState == MasterState.NORMAL)) {
      upgradeMetadata();
    }
  }
  
  private void upgradeZookeeper() {
    if (Accumulo.getAccumuloPersistentVersion(fs) == ServerConstants.PREV_DATA_VERSION) {
      try {
        log.info("Upgrading zookeeper");
        
        IZooReaderWriter zoo = ZooReaderWriter.getInstance();
        
        zoo.recursiveDelete(ZooUtil.getRoot(instance) + "/loggers", NodeMissingPolicy.SKIP);
        zoo.recursiveDelete(ZooUtil.getRoot(instance) + "/dead/loggers", NodeMissingPolicy.SKIP);
        
        zoo.putPersistentData(ZooUtil.getRoot(instance) + Constants.ZRECOVERY, new byte[] {'0'}, NodeExistsPolicy.SKIP);
        
        for (String id : Tables.getIdToNameMap(instance).keySet()) {
          
          zoo.putPersistentData(ZooUtil.getRoot(instance) + Constants.ZTABLES + "/" + id + Constants.ZTABLE_COMPACT_CANCEL_ID, "0".getBytes(),
              NodeExistsPolicy.SKIP);
        }
      } catch (Exception ex) {
        log.fatal("Error performing upgrade", ex);
        System.exit(1);
      }
    }
  }
  
  private final AtomicBoolean upgradeMetadataRunning = new AtomicBoolean(false);
  
  private final ServerConfiguration serverConfig;
  
  private void upgradeMetadata() {
    if (Accumulo.getAccumuloPersistentVersion(fs) == ServerConstants.PREV_DATA_VERSION) {
      if (upgradeMetadataRunning.compareAndSet(false, true)) {
        Runnable upgradeTask = new Runnable() {
          @Override
          public void run() {
            try {
              MetadataTable.moveMetaDeleteMarkers(instance, SecurityConstants.getSystemCredentials());
              Accumulo.updateAccumuloVersion(fs);
              
              log.info("Upgrade complete");
              
            } catch (Exception ex) {
              log.fatal("Error performing upgrade", ex);
              System.exit(1);
            }
            
          }
        };
        
        // need to run this in a separate thread because a lock is held that prevents !METADATA tablets from being assigned and this task writes to the
        // !METADATA table
        new Thread(upgradeTask).start();
      }
    }
  }
  
  private int assignedOrHosted(Text tableId) {
    int result = 0;
    for (TabletGroupWatcher watcher : watchers) {
      TableCounts count = watcher.getStats(tableId);
      result += count.hosted() + count.assigned();
    }
    return result;
  }
  
  private int totalAssignedOrHosted() {
    int result = 0;
    for (TabletGroupWatcher watcher : watchers) {
      for (TableCounts counts : watcher.getStats().values()) {
        result += counts.assigned() + counts.hosted();
      }
    }
    return result;
  }
  
  private int nonMetaDataTabletsAssignedOrHosted() {
    return totalAssignedOrHosted() - assignedOrHosted(new Text(MetadataTable.ID)) - assignedOrHosted(new Text(RootTable.ID));
  }
  
  private int notHosted() {
    int result = 0;
    for (TabletGroupWatcher watcher : watchers) {
      for (TableCounts counts : watcher.getStats().values()) {
        result += counts.assigned() + counts.assignedToDeadServers();
      }
    }
    return result;
  }
  
  // The number of unassigned tablets that should be assigned: displayed on the monitor page
  private int displayUnassigned() {
    int result = 0;
    Text meta = new Text(MetadataTable.ID);
    switch (getMasterState()) {
      case NORMAL:
        // Count offline tablets for online tables
        for (TabletGroupWatcher watcher : watchers) {
          TableManager manager = TableManager.getInstance();
          for (Entry<Text,TableCounts> entry : watcher.getStats().entrySet()) {
            Text tableId = entry.getKey();
            TableCounts counts = entry.getValue();
            TableState tableState = manager.getTableState(tableId.toString());
            if (tableState != null && tableState.equals(TableState.ONLINE)) {
              result += counts.unassigned() + counts.assignedToDeadServers() + counts.assigned();
            }
          }
        }
        break;
      case SAFE_MODE:
        // Count offline tablets for the METADATA table
        for (TabletGroupWatcher watcher : watchers) {
          result += watcher.getStats(meta).unassigned();
        }
        break;
      case UNLOAD_METADATA_TABLETS:
      case UNLOAD_ROOT_TABLET:
        for (TabletGroupWatcher watcher : watchers) {
          result += watcher.getStats(meta).unassigned();
        }
        break;
      default:
        break;
    }
    return result;
  }
  
  private void checkNotMetadataTable(String tableName, TableOperation operation) throws ThriftTableOperationException {
    if (tableName.compareTo(MetadataTable.NAME) == 0) {
      String why = "Table names cannot be == " + MetadataTable.NAME;
      log.warn(why);
      throw new ThriftTableOperationException(null, tableName, operation, TableOperationExceptionType.OTHER, why);
    }
  }
  
  private void checkTableName(String tableName, TableOperation operation) throws ThriftTableOperationException {
    if (!tableName.matches(Constants.VALID_TABLE_NAME_REGEX)) {
      String why = "Table names must only contain word characters (letters, digits, and underscores): " + tableName;
      log.warn(why);
      throw new ThriftTableOperationException(null, tableName, operation, TableOperationExceptionType.OTHER, why);
    }
    if (Tables.getNameToIdMap(HdfsZooInstance.getInstance()).containsKey(tableName)) {
      String why = "Table name already exists: " + tableName;
      throw new ThriftTableOperationException(null, tableName, operation, TableOperationExceptionType.EXISTS, why);
    }
    
  }
  
  public void mustBeOnline(final String tableId) throws ThriftTableOperationException {
    Tables.clearCache(instance);
    if (!Tables.getTableState(instance, tableId).equals(TableState.ONLINE))
      throw new ThriftTableOperationException(tableId, null, TableOperation.MERGE, TableOperationExceptionType.OFFLINE, "table is not online");
  }
  
  public Connector getConnector() throws AccumuloException, AccumuloSecurityException {
    return instance.getConnector(SecurityConstants.SYSTEM_PRINCIPAL, SecurityConstants.getSystemToken());
  }
  
  private void waitAround(EventCoordinator.Listener listener) {
    listener.waitForEvents(ONE_SECOND);
  }
  
  // TODO: maybe move this to Property? We do this in TabletServer, Master, TableLoadBalancer, etc. - ACCUMULO-1295
  public static <T> T createInstanceFromPropertyName(AccumuloConfiguration conf, Property property, Class<T> base, T defaultInstance) {
    String clazzName = conf.get(property);
    T instance = null;
    
    try {
      Class<? extends T> clazz = AccumuloVFSClassLoader.loadClass(clazzName, base);
      instance = clazz.newInstance();
      log.info("Loaded class : " + clazzName);
    } catch (Exception e) {
      log.warn("Failed to load class ", e);
    }
    
    if (instance == null) {
      log.info("Using " + defaultInstance.getClass().getName());
      instance = defaultInstance;
    }
    return instance;
  }
  
  public Master(ServerConfiguration config, VolumeManager fs, String hostname) throws IOException {
    this.serverConfig = config;
    this.instance = config.getInstance();
    this.fs = fs;
    this.hostname = hostname;
    
    AccumuloConfiguration aconf = serverConfig.getConfiguration();
    
    log.info("Version " + Constants.VERSION);
    log.info("Instance " + instance.getInstanceID());
    ThriftTransportPool.getInstance().setIdleTime(aconf.getTimeInMillis(Property.GENERAL_RPC_TIMEOUT));
    security = AuditedSecurityOperation.getInstance();
    tserverSet = new LiveTServerSet(instance, config.getConfiguration(), this);
    this.tabletBalancer = createInstanceFromPropertyName(aconf, Property.MASTER_TABLET_BALANCER, TabletBalancer.class, new DefaultLoadBalancer());
    this.tabletBalancer.init(serverConfig);
  }
  
  public TServerConnection getConnection(TServerInstance server) {
    try {
      return tserverSet.getConnection(server);
    } catch (TException ex) {
      return null;
    }
  }
  
  private class MasterClientServiceHandler implements MasterClientService.Iface {
    
    protected String checkTableId(String tableName, TableOperation operation) throws ThriftTableOperationException {
      final String tableId = Tables.getNameToIdMap(getConfiguration().getInstance()).get(tableName);
      if (tableId == null)
        throw new ThriftTableOperationException(null, tableName, operation, TableOperationExceptionType.NOTFOUND, null);
      return tableId;
    }
    
    @Override
    public long initiateFlush(TInfo tinfo, TCredentials c, String tableId) throws ThriftSecurityException, ThriftTableOperationException, TException {
      security.canFlush(c, tableId);
      
      String zTablePath = Constants.ZROOT + "/" + getConfiguration().getInstance().getInstanceID() + Constants.ZTABLES + "/" + tableId
          + Constants.ZTABLE_FLUSH_ID;
      
      IZooReaderWriter zoo = ZooReaderWriter.getInstance();
      byte fid[];
      try {
        fid = zoo.mutate(zTablePath, null, null, new Mutator() {
          @Override
          public byte[] mutate(byte[] currentValue) throws Exception {
            long flushID = Long.parseLong(new String(currentValue));
            flushID++;
            return ("" + flushID).getBytes();
          }
        });
      } catch (NoNodeException nne) {
        throw new ThriftTableOperationException(tableId, null, TableOperation.FLUSH, TableOperationExceptionType.NOTFOUND, null);
      } catch (Exception e) {
        log.warn(e.getMessage(), e);
        throw new ThriftTableOperationException(tableId, null, TableOperation.FLUSH, TableOperationExceptionType.OTHER, null);
      }
      return Long.parseLong(new String(fid));
    }
    
    @Override
    public void waitForFlush(TInfo tinfo, TCredentials c, String tableId, ByteBuffer startRow, ByteBuffer endRow, long flushID, long maxLoops)
        throws ThriftSecurityException, ThriftTableOperationException, TException {
      security.canFlush(c, tableId);
      
      if (endRow != null && startRow != null && ByteBufferUtil.toText(startRow).compareTo(ByteBufferUtil.toText(endRow)) >= 0)
        throw new ThriftTableOperationException(tableId, null, TableOperation.FLUSH, TableOperationExceptionType.BAD_RANGE,
            "start row must be less than end row");
      
      Set<TServerInstance> serversToFlush = new HashSet<TServerInstance>(tserverSet.getCurrentServers());
      
      for (long l = 0; l < maxLoops; l++) {
        
        for (TServerInstance instance : serversToFlush) {
          try {
            final TServerConnection server = tserverSet.getConnection(instance);
            if (server != null)
              server.flush(masterLock, tableId, ByteBufferUtil.toBytes(startRow), ByteBufferUtil.toBytes(endRow));
          } catch (TException ex) {
            log.error(ex.toString());
          }
        }
        
        if (l == maxLoops - 1)
          break;
        
        UtilWaitThread.sleep(50);
        
        serversToFlush.clear();
        
        try {
          Connector conn = getConnector();
          Scanner scanner = new IsolatedScanner(conn.createScanner(MetadataTable.NAME, Authorizations.EMPTY));
          MetadataTable.FLUSH_COLUMN.fetch(scanner);
          MetadataTable.DIRECTORY_COLUMN.fetch(scanner);
          scanner.fetchColumnFamily(MetadataTable.CURRENT_LOCATION_COLUMN_FAMILY);
          scanner.fetchColumnFamily(MetadataTable.LOG_COLUMN_FAMILY);
          scanner.setRange(new KeyExtent(new Text(tableId), null, ByteBufferUtil.toText(startRow)).toMetadataRange());
          
          RowIterator ri = new RowIterator(scanner);
          
          int tabletsToWaitFor = 0;
          int tabletCount = 0;
          
          Text ert = ByteBufferUtil.toText(endRow);
          
          while (ri.hasNext()) {
            Iterator<Entry<Key,Value>> row = ri.next();
            long tabletFlushID = -1;
            int logs = 0;
            boolean online = false;
            
            TServerInstance server = null;
            
            Entry<Key,Value> entry = null;
            while (row.hasNext()) {
              entry = row.next();
              Key key = entry.getKey();
              
              if (MetadataTable.FLUSH_COLUMN.equals(key.getColumnFamily(), key.getColumnQualifier())) {
                tabletFlushID = Long.parseLong(entry.getValue().toString());
              }
              
              if (MetadataTable.LOG_COLUMN_FAMILY.equals(key.getColumnFamily()))
                logs++;
              
              if (MetadataTable.CURRENT_LOCATION_COLUMN_FAMILY.equals(key.getColumnFamily())) {
                online = true;
                server = new TServerInstance(entry.getValue(), key.getColumnQualifier());
              }
              
            }
            
            // when tablet is not online and has no logs, there is no reason to wait for it
            if ((online || logs > 0) && tabletFlushID < flushID) {
              tabletsToWaitFor++;
              if (server != null)
                serversToFlush.add(server);
            }
            
            tabletCount++;
            
            Text tabletEndRow = new KeyExtent(entry.getKey().getRow(), (Text) null).getEndRow();
            if (tabletEndRow == null || (ert != null && tabletEndRow.compareTo(ert) >= 0))
              break;
          }
          
          if (tabletsToWaitFor == 0)
            break;
          
          // TODO detect case of table offline AND tablets w/ logs? - ACCUMULO-1296
          
          if (tabletCount == 0 && !Tables.exists(instance, tableId))
            throw new ThriftTableOperationException(tableId, null, TableOperation.FLUSH, TableOperationExceptionType.NOTFOUND, null);
          
        } catch (AccumuloException e) {
          log.debug("Failed to scan " + MetadataTable.NAME + " table to wait for flush " + tableId, e);
        } catch (TabletDeletedException tde) {
          log.debug("Failed to scan " + MetadataTable.NAME + " table to wait for flush " + tableId, tde);
        } catch (AccumuloSecurityException e) {
          log.warn(e.getMessage(), e);
          throw new ThriftSecurityException();
        } catch (TableNotFoundException e) {
          log.error(e.getMessage(), e);
          throw new ThriftTableOperationException();
        }
      }
      
    }
    
    @Override
    public MasterMonitorInfo getMasterStats(TInfo info, TCredentials credentials) throws ThriftSecurityException, TException {
      final MasterMonitorInfo result = new MasterMonitorInfo();
      
      result.tServerInfo = new ArrayList<TabletServerStatus>();
      result.tableMap = new DefaultMap<String,TableInfo>(new TableInfo());
      for (Entry<TServerInstance,TabletServerStatus> serverEntry : tserverStatus.entrySet()) {
        final TabletServerStatus status = serverEntry.getValue();
        result.tServerInfo.add(status);
        for (Entry<String,TableInfo> entry : status.tableMap.entrySet()) {
          String table = entry.getKey();
          TableInfo summary = result.tableMap.get(table);
          Monitor.add(summary, entry.getValue());
        }
      }
      result.badTServers = new HashMap<String,Byte>();
      synchronized (badServers) {
        for (TServerInstance bad : badServers.keySet()) {
          result.badTServers.put(bad.hostPort(), TabletServerState.UNRESPONSIVE.getId());
        }
      }
      result.state = getMasterState();
      result.goalState = getMasterGoalState();
      result.unassignedTablets = Master.this.displayUnassigned();
      result.serversShuttingDown = new HashSet<String>();
      synchronized (serversToShutdown) {
        for (TServerInstance server : serversToShutdown)
          result.serversShuttingDown.add(server.hostPort());
      }
      DeadServerList obit = new DeadServerList(ZooUtil.getRoot(instance) + Constants.ZDEADTSERVERS);
      result.deadTabletServers = obit.getList();
      return result;
    }
    
    private void alterTableProperty(TCredentials c, String tableName, String property, String value, TableOperation op) throws ThriftSecurityException,
        ThriftTableOperationException {
      final String tableId = checkTableId(tableName, op);
      if (!security.canAlterTable(c, tableId))
        throw new ThriftSecurityException(c.getPrincipal(), SecurityErrorCode.PERMISSION_DENIED);
      
      try {
        if (value == null) {
          TablePropUtil.removeTableProperty(tableId, property);
        } else if (!TablePropUtil.setTableProperty(tableId, property, value)) {
          throw new Exception("Invalid table property.");
        }
      } catch (KeeperException.NoNodeException e) {
        // race condition... table no longer exists? This call will throw an exception if the table was deleted:
        checkTableId(tableName, op);
        log.info("Error altering table property", e);
        throw new ThriftTableOperationException(tableId, tableName, op, TableOperationExceptionType.OTHER, "Problem altering table property");
      } catch (Exception e) {
        log.error("Problem altering table property", e);
        throw new ThriftTableOperationException(tableId, tableName, op, TableOperationExceptionType.OTHER, "Problem altering table property");
      }
    }
    
    @Override
    public void removeTableProperty(TInfo info, TCredentials credentials, String tableName, String property) throws ThriftSecurityException,
        ThriftTableOperationException, TException {
      alterTableProperty(credentials, tableName, property, null, TableOperation.REMOVE_PROPERTY);
    }
    
    @Override
    public void setTableProperty(TInfo info, TCredentials credentials, String tableName, String property, String value) throws ThriftSecurityException,
        ThriftTableOperationException, TException {
      alterTableProperty(credentials, tableName, property, value, TableOperation.SET_PROPERTY);
    }
    
    @Override
    public void shutdown(TInfo info, TCredentials c, boolean stopTabletServers) throws ThriftSecurityException, TException {
      security.canPerformSystemActions(c);
      Master.this.shutdown(stopTabletServers);
    }
    
    @Override
    public void shutdownTabletServer(TInfo info, TCredentials c, String tabletServer, boolean force) throws ThriftSecurityException, TException {
      security.canPerformSystemActions(c);
      
      final InetSocketAddress addr = AddressUtil.parseAddress(tabletServer);
      final String addrString = org.apache.accumulo.core.util.AddressUtil.toString(addr);
      final TServerInstance doomed = tserverSet.find(addrString);
      if (!force) {
        final TServerConnection server = tserverSet.getConnection(doomed);
        if (server == null) {
          log.warn("No server found for name " + tabletServer);
          return;
        }
      }
      
      long tid = fate.startTransaction();
      fate.seedTransaction(tid, new TraceRepo<Master>(new ShutdownTServer(doomed, force)), false);
      fate.waitForCompletion(tid);
      fate.delete(tid);
    }
    
    @Override
    public void reportSplitExtent(TInfo info, TCredentials credentials, String serverName, TabletSplit split) throws TException {
      KeyExtent oldTablet = new KeyExtent(split.oldTablet);
      if (migrations.remove(oldTablet) != null) {
        log.info("Canceled migration of " + split.oldTablet);
      }
      for (TServerInstance instance : tserverSet.getCurrentServers()) {
        if (serverName.equals(instance.hostPort())) {
          nextEvent.event("%s reported split %s, %s", serverName, new KeyExtent(split.newTablets.get(0)), new KeyExtent(split.newTablets.get(1)));
          return;
        }
      }
      log.warn("Got a split from a server we don't recognize: " + serverName);
    }
    
    @Override
    public void reportTabletStatus(TInfo info, TCredentials credentials, String serverName, TabletLoadState status, TKeyExtent ttablet) throws TException {
      KeyExtent tablet = new KeyExtent(ttablet);
      
      switch (status) {
        case LOAD_FAILURE:
          log.error(serverName + " reports assignment failed for tablet " + tablet);
          break;
        case LOADED:
          nextEvent.event("tablet %s was loaded on %s", tablet, serverName);
          break;
        case UNLOADED:
          nextEvent.event("tablet %s was unloaded from %s", tablet, serverName);
          break;
        case UNLOAD_ERROR:
          log.error(serverName + " reports unload failed for tablet " + tablet);
          break;
        case UNLOAD_FAILURE_NOT_SERVING:
          if (log.isTraceEnabled()) {
            log.trace(serverName + " reports unload failed: not serving tablet, could be a split: " + tablet);
          }
          break;
        case CHOPPED:
          nextEvent.event("tablet %s chopped", tablet);
          break;
      }
    }
    
    @Override
    public void setMasterGoalState(TInfo info, TCredentials c, MasterGoalState state) throws ThriftSecurityException, TException {
      security.canPerformSystemActions(c);
      
      Master.this.setMasterGoalState(state);
    }
    
    private void updatePlugins(String property) {
      if (property.equals(Property.MASTER_TABLET_BALANCER.getKey())) {
        TabletBalancer balancer = createInstanceFromPropertyName(instance.getConfiguration(), Property.MASTER_TABLET_BALANCER, TabletBalancer.class,
            new DefaultLoadBalancer());
        balancer.init(serverConfig);
        tabletBalancer = balancer;
        log.info("tablet balancer changed to " + tabletBalancer.getClass().getName());
      }
    }
    
    @Override
    public void removeSystemProperty(TInfo info, TCredentials c, String property) throws ThriftSecurityException, TException {
      security.canPerformSystemActions(c);
      
      try {
        SystemPropUtil.removeSystemProperty(property);
        updatePlugins(property);
      } catch (Exception e) {
        log.error("Problem removing config property in zookeeper", e);
        throw new TException(e.getMessage());
      }
    }
    
    @Override
    public void setSystemProperty(TInfo info, TCredentials c, String property, String value) throws ThriftSecurityException, TException {
      security.canPerformSystemActions(c);
      
      try {
        SystemPropUtil.setSystemProperty(property, value);
        updatePlugins(property);
      } catch (Exception e) {
        log.error("Problem setting config property in zookeeper", e);
        throw new TException(e.getMessage());
      }
    }
    
    private void authenticate(TCredentials c) throws ThriftSecurityException {
      if (!security.authenticateUser(c, c))
        throw new ThriftSecurityException(c.getPrincipal(), SecurityErrorCode.BAD_CREDENTIALS);
      
    }
    
    @Override
    public long beginTableOperation(TInfo tinfo, TCredentials credentials) throws ThriftSecurityException, TException {
      authenticate(credentials);
      return fate.startTransaction();
    }
    
    @Override
    public void executeTableOperation(TInfo tinfo, TCredentials c, long opid, org.apache.accumulo.core.master.thrift.TableOperation op,
        List<ByteBuffer> arguments, Map<String,String> options, boolean autoCleanup) throws ThriftSecurityException, ThriftTableOperationException, TException {
      authenticate(c);
      
      switch (op) {
        case CREATE: {
          String tableName = ByteBufferUtil.toString(arguments.get(0));
          if (!security.canCreateTable(c, tableName))
            throw new ThriftSecurityException(c.getPrincipal(), SecurityErrorCode.PERMISSION_DENIED);
          checkNotMetadataTable(tableName, TableOperation.CREATE);
          checkTableName(tableName, TableOperation.CREATE);
          
          org.apache.accumulo.core.client.admin.TimeType timeType = org.apache.accumulo.core.client.admin.TimeType.valueOf(ByteBufferUtil.toString(arguments
              .get(1)));
          fate.seedTransaction(opid, new TraceRepo<Master>(new CreateTable(c.getPrincipal(), tableName, timeType, options)), autoCleanup);
          
          break;
        }
        case RENAME: {
          String oldTableName = ByteBufferUtil.toString(arguments.get(0));
          String newTableName = ByteBufferUtil.toString(arguments.get(1));
          
          String tableId = checkTableId(oldTableName, TableOperation.RENAME);
          checkNotMetadataTable(oldTableName, TableOperation.RENAME);
          checkNotMetadataTable(newTableName, TableOperation.RENAME);
          checkTableName(newTableName, TableOperation.RENAME);
          if (!security.canRenameTable(c, tableId, oldTableName, newTableName))
            throw new ThriftSecurityException(c.getPrincipal(), SecurityErrorCode.PERMISSION_DENIED);
          
          fate.seedTransaction(opid, new TraceRepo<Master>(new RenameTable(tableId, oldTableName, newTableName)), autoCleanup);
          
          break;
        }
        case CLONE: {
          String srcTableId = ByteBufferUtil.toString(arguments.get(0));
          String tableName = ByteBufferUtil.toString(arguments.get(1));
          checkNotMetadataTable(tableName, TableOperation.CLONE);
          checkTableName(tableName, TableOperation.CLONE);
          if (!security.canCloneTable(c, srcTableId, tableName))
            throw new ThriftSecurityException(c.getPrincipal(), SecurityErrorCode.PERMISSION_DENIED);
          
          Map<String,String> propertiesToSet = new HashMap<String,String>();
          Set<String> propertiesToExclude = new HashSet<String>();
          
          for (Entry<String,String> entry : options.entrySet()) {
            if (entry.getValue() == null) {
              propertiesToExclude.add(entry.getKey());
              continue;
            }
            
            if (!TablePropUtil.isPropertyValid(entry.getKey(), entry.getValue())) {
              throw new ThriftTableOperationException(null, tableName, TableOperation.CLONE, TableOperationExceptionType.OTHER, "Property or value not valid "
                  + entry.getKey() + "=" + entry.getValue());
            }
            
            propertiesToSet.put(entry.getKey(), entry.getValue());
          }
          
          fate.seedTransaction(opid, new TraceRepo<Master>(new CloneTable(c.getPrincipal(), srcTableId, tableName, propertiesToSet, propertiesToExclude)),
              autoCleanup);
          
          break;
        }
        case DELETE: {
          String tableName = ByteBufferUtil.toString(arguments.get(0));
          final String tableId = checkTableId(tableName, TableOperation.DELETE);
          checkNotMetadataTable(tableName, TableOperation.DELETE);
          if (!security.canDeleteTable(c, tableId))
            throw new ThriftSecurityException(c.getPrincipal(), SecurityErrorCode.PERMISSION_DENIED);
          
          fate.seedTransaction(opid, new TraceRepo<Master>(new DeleteTable(tableId)), autoCleanup);
          break;
        }
        case ONLINE: {
          String tableName = ByteBufferUtil.toString(arguments.get(0));
          final String tableId = checkTableId(tableName, TableOperation.ONLINE);
          checkNotMetadataTable(tableName, TableOperation.ONLINE);
          
          if (!security.canOnlineOfflineTable(c, tableId, op))
            throw new ThriftSecurityException(c.getPrincipal(), SecurityErrorCode.PERMISSION_DENIED);
          
          fate.seedTransaction(opid, new TraceRepo<Master>(new ChangeTableState(tableId, TableOperation.ONLINE)), autoCleanup);
          break;
        }
        case OFFLINE: {
          String tableName = ByteBufferUtil.toString(arguments.get(0));
          final String tableId = checkTableId(tableName, TableOperation.OFFLINE);
          checkNotMetadataTable(tableName, TableOperation.OFFLINE);
          
          if (!security.canOnlineOfflineTable(c, tableId, op))
            throw new ThriftSecurityException(c.getPrincipal(), SecurityErrorCode.PERMISSION_DENIED);
          
          fate.seedTransaction(opid, new TraceRepo<Master>(new ChangeTableState(tableId, TableOperation.OFFLINE)), autoCleanup);
          break;
        }
        case MERGE: {
          String tableName = ByteBufferUtil.toString(arguments.get(0));
          Text startRow = ByteBufferUtil.toText(arguments.get(1));
          Text endRow = ByteBufferUtil.toText(arguments.get(2));
          final String tableId = checkTableId(tableName, TableOperation.MERGE);
          if (tableId.equals(RootTable.ID)) {
            throw new ThriftTableOperationException(null, tableName, TableOperation.MERGE, TableOperationExceptionType.OTHER,
                "cannot merge or split the root table");
          }
          log.debug("Creating merge op: " + tableId + " " + startRow + " " + endRow);
          
          if (!security.canMerge(c, tableId))
            throw new ThriftSecurityException(c.getPrincipal(), SecurityErrorCode.PERMISSION_DENIED);
          
          fate.seedTransaction(opid, new TraceRepo<Master>(new TableRangeOp(MergeInfo.Operation.MERGE, tableId, startRow, endRow)), autoCleanup);
          break;
        }
        case DELETE_RANGE: {
          String tableName = ByteBufferUtil.toString(arguments.get(0));
          Text startRow = ByteBufferUtil.toText(arguments.get(1));
          Text endRow = ByteBufferUtil.toText(arguments.get(2));
          
          final String tableId = checkTableId(tableName, TableOperation.DELETE_RANGE);
          checkNotMetadataTable(tableName, TableOperation.DELETE_RANGE);
          
          if (!security.canDeleteRange(c, tableId, tableName, startRow, endRow))
            throw new ThriftSecurityException(c.getPrincipal(), SecurityErrorCode.PERMISSION_DENIED);
          
          fate.seedTransaction(opid, new TraceRepo<Master>(new TableRangeOp(MergeInfo.Operation.DELETE, tableId, startRow, endRow)), autoCleanup);
          break;
        }
        case BULK_IMPORT: {
          String tableName = ByteBufferUtil.toString(arguments.get(0));
          String dir = ByteBufferUtil.toString(arguments.get(1));
          String failDir = ByteBufferUtil.toString(arguments.get(2));
          boolean setTime = Boolean.parseBoolean(ByteBufferUtil.toString(arguments.get(3)));
          
          final String tableId = checkTableId(tableName, TableOperation.BULK_IMPORT);
          checkNotMetadataTable(tableName, TableOperation.BULK_IMPORT);
          
          if (!security.canBulkImport(c, tableId, tableName, dir, failDir))
            throw new ThriftSecurityException(c.getPrincipal(), SecurityErrorCode.PERMISSION_DENIED);
          
          fate.seedTransaction(opid, new TraceRepo<Master>(new BulkImport(tableId, dir, failDir, setTime)), autoCleanup);
          break;
        }
        case COMPACT: {
          String tableId = ByteBufferUtil.toString(arguments.get(0));
          byte[] startRow = ByteBufferUtil.toBytes(arguments.get(1));
          byte[] endRow = ByteBufferUtil.toBytes(arguments.get(2));
          List<IteratorSetting> iterators = IteratorUtil.decodeIteratorSettings(ByteBufferUtil.toBytes(arguments.get(3)));
          
          if (!security.canCompact(c, tableId))
            throw new ThriftSecurityException(c.getPrincipal(), SecurityErrorCode.PERMISSION_DENIED);
          
          fate.seedTransaction(opid, new TraceRepo<Master>(new CompactRange(tableId, startRow, endRow, iterators)), autoCleanup);
          break;
        }
        case COMPACT_CANCEL: {
          String tableId = ByteBufferUtil.toString(arguments.get(0));
          
          if (!security.canCompact(c, tableId))
            throw new ThriftSecurityException(c.getPrincipal(), SecurityErrorCode.PERMISSION_DENIED);
          
          fate.seedTransaction(opid, new TraceRepo<Master>(new CancelCompactions(tableId)), autoCleanup);
          break;
        }
        case IMPORT: {
          String tableName = ByteBufferUtil.toString(arguments.get(0));
          String exportDir = ByteBufferUtil.toString(arguments.get(1));
          
          if (!security.canImport(c, tableName, exportDir))
            throw new ThriftSecurityException(c.getPrincipal(), SecurityErrorCode.PERMISSION_DENIED);
          
          checkNotMetadataTable(tableName, TableOperation.CREATE);
          checkTableName(tableName, TableOperation.CREATE);
          
          fate.seedTransaction(opid, new TraceRepo<Master>(new ImportTable(c.getPrincipal(), tableName, exportDir)), autoCleanup);
          break;
        }
        case EXPORT: {
          String tableName = ByteBufferUtil.toString(arguments.get(0));
          String exportDir = ByteBufferUtil.toString(arguments.get(1));
          
          String tableId = checkTableId(tableName, TableOperation.EXPORT);
          
          if (!security.canExport(c, tableId, tableName, exportDir))
            throw new ThriftSecurityException(c.getPrincipal(), SecurityErrorCode.PERMISSION_DENIED);
          
          checkNotMetadataTable(tableName, TableOperation.EXPORT);
          
          fate.seedTransaction(opid, new TraceRepo<Master>(new ExportTable(tableName, tableId, exportDir)), autoCleanup);
          break;
        }
        
        default:
          throw new UnsupportedOperationException();
      }
      
    }
    
    @Override
    public String waitForTableOperation(TInfo tinfo, TCredentials credentials, long opid) throws ThriftSecurityException, ThriftTableOperationException,
        TException {
      authenticate(credentials);
      
      TStatus status = fate.waitForCompletion(opid);
      if (status == TStatus.FAILED) {
        Exception e = fate.getException(opid);
        if (e instanceof ThriftTableOperationException)
          throw (ThriftTableOperationException) e;
        if (e instanceof ThriftSecurityException)
          throw (ThriftSecurityException) e;
        else if (e instanceof RuntimeException)
          throw (RuntimeException) e;
        else
          throw new RuntimeException(e);
      }
      
      String ret = fate.getReturn(opid);
      if (ret == null)
        ret = ""; // thrift does not like returning null
      return ret;
    }
    
    @Override
    public void finishTableOperation(TInfo tinfo, TCredentials credentials, long opid) throws ThriftSecurityException, TException {
      authenticate(credentials);
      fate.delete(opid);
    }
  }
  
  public MergeInfo getMergeInfo(KeyExtent tablet) {
    if (tablet.isRootTablet())
      return new MergeInfo();
    return getMergeInfo(tablet.getTableId());
  }
  
  public MergeInfo getMergeInfo(Text tableId) {
    synchronized (mergeLock) {
      try {
        String path = ZooUtil.getRoot(instance.getInstanceID()) + Constants.ZTABLES + "/" + tableId.toString() + "/merge";
        if (!ZooReaderWriter.getInstance().exists(path))
          return new MergeInfo();
        byte[] data = ZooReaderWriter.getInstance().getData(path, new Stat());
        DataInputBuffer in = new DataInputBuffer();
        in.reset(data, data.length);
        MergeInfo info = new MergeInfo();
        info.readFields(in);
        return info;
      } catch (KeeperException.NoNodeException ex) {
        log.info("Error reading merge state, it probably just finished");
        return new MergeInfo();
      } catch (Exception ex) {
        log.warn("Unexpected error reading merge state", ex);
        return new MergeInfo();
      }
    }
  }
  
  public void setMergeState(MergeInfo info, MergeState state) throws IOException, KeeperException, InterruptedException {
    synchronized (mergeLock) {
      String path = ZooUtil.getRoot(instance.getInstanceID()) + Constants.ZTABLES + "/" + info.getExtent().getTableId().toString() + "/merge";
      info.setState(state);
      if (state.equals(MergeState.NONE)) {
        ZooReaderWriter.getInstance().recursiveDelete(path, NodeMissingPolicy.SKIP);
      } else {
        DataOutputBuffer out = new DataOutputBuffer();
        try {
          info.write(out);
        } catch (IOException ex) {
          throw new RuntimeException("Unlikely", ex);
        }
        ZooReaderWriter.getInstance().putPersistentData(path, out.getData(),
            state.equals(MergeState.STARTED) ? ZooUtil.NodeExistsPolicy.FAIL : ZooUtil.NodeExistsPolicy.OVERWRITE);
      }
      mergeLock.notifyAll();
    }
    nextEvent.event("Merge state of %s set to %s", info.getExtent(), state);
  }
  
  public void clearMergeState(Text tableId) throws IOException, KeeperException, InterruptedException {
    synchronized (mergeLock) {
      String path = ZooUtil.getRoot(instance.getInstanceID()) + Constants.ZTABLES + "/" + tableId.toString() + "/merge";
      ZooReaderWriter.getInstance().recursiveDelete(path, NodeMissingPolicy.SKIP);
      mergeLock.notifyAll();
    }
    nextEvent.event("Merge state of %s cleared", tableId);
  }
  
  private void setMasterGoalState(MasterGoalState state) {
    try {
      ZooReaderWriter.getInstance().putPersistentData(ZooUtil.getRoot(instance) + Constants.ZMASTER_GOAL_STATE, state.name().getBytes(),
          NodeExistsPolicy.OVERWRITE);
    } catch (Exception ex) {
      log.error("Unable to set master goal state in zookeeper");
    }
  }
  
  MasterGoalState getMasterGoalState() {
    while (true)
      try {
        byte[] data = ZooReaderWriter.getInstance().getData(ZooUtil.getRoot(instance) + Constants.ZMASTER_GOAL_STATE, null);
        return MasterGoalState.valueOf(new String(data));
      } catch (Exception e) {
        log.error("Problem getting real goal state: " + e);
        UtilWaitThread.sleep(1000);
      }
  }
  
  private void shutdown(boolean stopTabletServers) {
    if (stopTabletServers) {
      setMasterGoalState(MasterGoalState.CLEAN_STOP);
      EventCoordinator.Listener eventListener = nextEvent.getListener();
      do {
        waitAround(eventListener);
      } while (tserverSet.size() > 0);
    }
    setMasterState(MasterState.STOP);
  }
  
  public boolean hasCycled(long time) {
    for (TabletGroupWatcher watcher : watchers) {
      if (watcher.stats.lastScanFinished() < time)
        return false;
    }
    
    return true;
  }
  
  public void clearMigrations(String tableId) {
    synchronized (migrations) {
      Iterator<KeyExtent> iterator = migrations.keySet().iterator();
      while (iterator.hasNext()) {
        KeyExtent extent = iterator.next();
        if (extent.getTableId().toString().equals(tableId)) {
          iterator.remove();
        }
      }
    }
  }
  
  static enum TabletGoalState {
    HOSTED, UNASSIGNED, DELETED
  };
  
  TabletGoalState getSystemGoalState(TabletLocationState tls) {
    switch (getMasterState()) {
      case NORMAL:
        return TabletGoalState.HOSTED;
      case HAVE_LOCK: // fall-through intended
      case INITIAL: // fall-through intended
      case SAFE_MODE:
        if (tls.extent.isMeta())
          return TabletGoalState.HOSTED;
        return TabletGoalState.UNASSIGNED;
      case UNLOAD_METADATA_TABLETS:
        if (tls.extent.isRootTablet())
          return TabletGoalState.HOSTED;
        return TabletGoalState.UNASSIGNED;
      case UNLOAD_ROOT_TABLET:
        return TabletGoalState.UNASSIGNED;
      case STOP:
        return TabletGoalState.UNASSIGNED;
      default:
        throw new IllegalStateException("Unknown Master State");
    }
  }
  
  TabletGoalState getTableGoalState(KeyExtent extent) {
    TableState tableState = TableManager.getInstance().getTableState(extent.getTableId().toString());
    if (tableState == null)
      return TabletGoalState.DELETED;
    switch (tableState) {
      case DELETING:
        return TabletGoalState.DELETED;
      case OFFLINE:
      case NEW:
        return TabletGoalState.UNASSIGNED;
      default:
        return TabletGoalState.HOSTED;
    }
  }
  
  TabletGoalState getGoalState(TabletLocationState tls, MergeInfo mergeInfo) {
    KeyExtent extent = tls.extent;
    // Shutting down?
    TabletGoalState state = getSystemGoalState(tls);
    if (state == TabletGoalState.HOSTED) {
      if (tls.current != null && serversToShutdown.contains(tls.current)) {
        return TabletGoalState.UNASSIGNED;
      }
      // Handle merge transitions
      if (mergeInfo.getExtent() != null) {
        log.debug("mergeInfo overlaps: " + extent + " " + mergeInfo.overlaps(extent));
        if (mergeInfo.overlaps(extent)) {
          switch (mergeInfo.getState()) {
            case NONE:
            case COMPLETE:
              break;
            case STARTED:
            case SPLITTING:
              return TabletGoalState.HOSTED;
            case WAITING_FOR_CHOPPED:
              if (tls.getState(onlineTabletServers()).equals(TabletState.HOSTED)) {
                if (tls.chopped)
                  return TabletGoalState.UNASSIGNED;
              } else {
                if (tls.chopped && tls.walogs.isEmpty())
                  return TabletGoalState.UNASSIGNED;
              }
              
              return TabletGoalState.HOSTED;
            case WAITING_FOR_OFFLINE:
            case MERGING:
              return TabletGoalState.UNASSIGNED;
          }
        }
      }
      
      // taking table offline?
      state = getTableGoalState(extent);
      if (state == TabletGoalState.HOSTED) {
        // Maybe this tablet needs to be migrated
        TServerInstance dest = migrations.get(extent);
        if (dest != null && tls.current != null && !dest.equals(tls.current)) {
          return TabletGoalState.UNASSIGNED;
        }
      }
    }
    return state;
  }
  
  private class MigrationCleanupThread extends Daemon {
    @Override
    public void run() {
      setName("Migration Cleanup Thread");
      while (stillMaster()) {
        if (!migrations.isEmpty()) {
          try {
            cleanupMutations();
          } catch (Exception ex) {
            log.error("Error cleaning up migrations", ex);
          }
        }
        UtilWaitThread.sleep(TIME_BETWEEN_MIGRATION_CLEANUPS);
      }
    }
    
    // If a migrating tablet splits, and the tablet dies before sending the
    // master a message, the migration will refer to a non-existing tablet,
    // so it can never complete. Periodically scan the metadata table and
    // remove any migrating tablets that no longer exist.
    private void cleanupMutations() throws AccumuloException, AccumuloSecurityException, TableNotFoundException {
      Connector connector = getConnector();
      Scanner scanner = connector.createScanner(MetadataTable.NAME, Authorizations.EMPTY);
      MetadataTable.PREV_ROW_COLUMN.fetch(scanner);
      Set<KeyExtent> found = new HashSet<KeyExtent>();
      for (Entry<Key,Value> entry : scanner) {
        KeyExtent extent = new KeyExtent(entry.getKey().getRow(), entry.getValue());
        if (migrations.containsKey(extent)) {
          found.add(extent);
        }
      }
      migrations.keySet().retainAll(found);
    }
  }
  
  private class StatusThread extends Daemon {
    
    @Override
    public void run() {
      setName("Status Thread");
      EventCoordinator.Listener eventListener = nextEvent.getListener();
      while (stillMaster()) {
        int count = 0;
        long wait = DEFAULT_WAIT_FOR_WATCHER;
        try {
          switch (getMasterGoalState()) {
            case NORMAL:
              setMasterState(MasterState.NORMAL);
              break;
            case SAFE_MODE:
              if (getMasterState() == MasterState.NORMAL) {
                setMasterState(MasterState.SAFE_MODE);
              }
              if (getMasterState() == MasterState.HAVE_LOCK) {
                setMasterState(MasterState.SAFE_MODE);
              }
              break;
            case CLEAN_STOP:
              switch (getMasterState()) {
                case NORMAL:
                  setMasterState(MasterState.SAFE_MODE);
                  break;
                case SAFE_MODE:
                  count = nonMetaDataTabletsAssignedOrHosted();
                  log.debug(String.format("There are %d non-metadata tablets assigned or hosted", count));
                  if (count == 0)
                    setMasterState(MasterState.UNLOAD_METADATA_TABLETS);
                  break;
                case UNLOAD_METADATA_TABLETS:
                  count = assignedOrHosted(METADATA_TABLE_ID);
                  count += assignedOrHosted(new Text(RootTable.ID));
                  log.debug(String.format("There are %d metadata tablets assigned or hosted", count));
                  // Assumes last tablet hosted is the root tablet;
                  // it's possible
                  // that's not the case (root tablet is offline?)
                  if (count == 1)
                    setMasterState(MasterState.UNLOAD_ROOT_TABLET);
                  break;
                case UNLOAD_ROOT_TABLET:
                  count = assignedOrHosted(METADATA_TABLE_ID);
                  count += assignedOrHosted(new Text(RootTable.ID));
                  if (count > 0)
                    log.debug(String.format("The root tablet is still assigned or hosted"));
                  if (count == 0) {
                    Set<TServerInstance> currentServers = tserverSet.getCurrentServers();
                    log.debug("stopping " + currentServers.size() + " tablet servers");
                    for (TServerInstance server : currentServers) {
                      try {
                        serversToShutdown.add(server);
                        tserverSet.getConnection(server).fastHalt(masterLock);
                      } catch (TException e) {
                        // its probably down, and we don't care
                      } finally {
                        tserverSet.remove(server);
                      }
                    }
                    if (currentServers.size() == 0)
                      setMasterState(MasterState.STOP);
                  }
                  break;
                default:
                  break;
              }
          }
          wait = updateStatus();
          eventListener.waitForEvents(wait);
        } catch (Throwable t) {
          log.error("Error balancing tablets", t);
          UtilWaitThread.sleep(WAIT_BETWEEN_ERRORS);
        }
      }
    }
    
    private long updateStatus() throws AccumuloException, AccumuloSecurityException, TableNotFoundException {
      tserverStatus = Collections.synchronizedSortedMap(gatherTableInformation());
      checkForHeldServer(tserverStatus);
      
      if (!badServers.isEmpty()) {
        log.debug("not balancing because the balance information is out-of-date " + badServers.keySet());
      } else if (notHosted() > 0) {
        log.debug("not balancing because there are unhosted tablets");
      } else if (getMasterGoalState() == MasterGoalState.CLEAN_STOP) {
        log.debug("not balancing because the master is attempting to stop cleanly");
      } else if (!serversToShutdown.isEmpty()) {
        log.debug("not balancing while shutting down servers " + serversToShutdown);
      } else {
        return balanceTablets();
      }
      return DEFAULT_WAIT_FOR_WATCHER;
    }
    
    private void checkForHeldServer(SortedMap<TServerInstance,TabletServerStatus> tserverStatus) {
      TServerInstance instance = null;
      int crazyHoldTime = 0;
      int someHoldTime = 0;
      final long maxWait = getSystemConfiguration().getTimeInMillis(Property.TSERV_HOLD_TIME_SUICIDE);
      for (Entry<TServerInstance,TabletServerStatus> entry : tserverStatus.entrySet()) {
        if (entry.getValue().getHoldTime() > 0) {
          someHoldTime++;
          if (entry.getValue().getHoldTime() > maxWait) {
            instance = entry.getKey();
            crazyHoldTime++;
          }
        }
      }
      if (crazyHoldTime == 1 && someHoldTime == 1 && tserverStatus.size() > 1) {
        log.warn("Tablet server " + instance + " exceeded maximum hold time: attempting to kill it");
        try {
          TServerConnection connection = tserverSet.getConnection(instance);
          if (connection != null)
            connection.fastHalt(masterLock);
        } catch (TException e) {
          log.error(e, e);
        }
        tserverSet.remove(instance);
      }
    }
    
    private long balanceTablets() {
      List<TabletMigration> migrationsOut = new ArrayList<TabletMigration>();
      Set<KeyExtent> migrationsCopy = new HashSet<KeyExtent>();
      synchronized (migrations) {
        migrationsCopy.addAll(migrations.keySet());
      }
      long wait = tabletBalancer.balance(Collections.unmodifiableSortedMap(tserverStatus), Collections.unmodifiableSet(migrationsCopy), migrationsOut);
      
      for (TabletMigration m : TabletBalancer.checkMigrationSanity(tserverStatus.keySet(), migrationsOut)) {
        if (migrations.containsKey(m.tablet)) {
          log.warn("balancer requested migration more than once, skipping " + m);
          continue;
        }
        migrations.put(m.tablet, m.newServer);
        log.debug("migration " + m);
      }
      if (migrationsOut.size() > 0) {
        nextEvent.event("Migrating %d more tablets, %d total", migrationsOut.size(), migrations.size());
      }
      return wait;
    }
    
  }
  
  private SortedMap<TServerInstance,TabletServerStatus> gatherTableInformation() {
    long start = System.currentTimeMillis();
    SortedMap<TServerInstance,TabletServerStatus> result = new TreeMap<TServerInstance,TabletServerStatus>();
    Set<TServerInstance> currentServers = tserverSet.getCurrentServers();
    for (TServerInstance server : currentServers) {
      try {
        Thread t = Thread.currentThread();
        String oldName = t.getName();
        try {
          t.setName("Getting status from " + server);
          TServerConnection connection = tserverSet.getConnection(server);
          if (connection == null)
            throw new IOException("No connection to " + server);
          TabletServerStatus status = connection.getTableMap(false);
          result.put(server, status);
        } finally {
          t.setName(oldName);
        }
      } catch (Exception ex) {
        log.error("unable to get tablet server status " + server + " " + ex.toString());
        log.debug("unable to get tablet server status " + server, ex);
        if (badServers.get(server).incrementAndGet() > MAX_BAD_STATUS_COUNT) {
          log.warn("attempting to stop " + server);
          try {
            TServerConnection connection = tserverSet.getConnection(server);
            if (connection != null)
              connection.halt(masterLock);
          } catch (TTransportException e) {
            // ignore: it's probably down
          } catch (Exception e) {
            log.info("error talking to troublesome tablet server ", e);
          }
          badServers.remove(server);
          tserverSet.remove(server);
        }
      }
    }
    synchronized (badServers) {
      badServers.keySet().retainAll(currentServers);
    }
    log.debug(String.format("Finished gathering information from %d servers in %.2f seconds", result.size(), (System.currentTimeMillis() - start) / 1000.));
    return result;
  }
  
  public void run() throws IOException, InterruptedException, KeeperException {
    final String zroot = ZooUtil.getRoot(instance);
    
    getMasterLock(zroot + Constants.ZMASTER_LOCK);
    
    recoveryManager = new RecoveryManager(this);
    
    TableManager.getInstance().addObserver(this);
    
    StatusThread statusThread = new StatusThread();
    statusThread.start();
    
    MigrationCleanupThread migrationCleanupThread = new MigrationCleanupThread();
    migrationCleanupThread.start();
    
    tserverSet.startListeningForTabletServerChanges();
    
    // TODO: add shutdown for fate object - ACCUMULO-1307
    try {
      final AgeOffStore<Master> store = new AgeOffStore<Master>(new org.apache.accumulo.fate.ZooStore<Master>(ZooUtil.getRoot(instance) + Constants.ZFATE,
          ZooReaderWriter.getRetryingInstance()), 1000 * 60 * 60 * 8);
      
      int threads = this.getConfiguration().getConfiguration().getCount(Property.MASTER_FATE_THREADPOOL_SIZE);
      
      fate = new Fate<Master>(this, store, threads);
      
      SimpleTimer.getInstance().schedule(new Runnable() {
        
        @Override
        public void run() {
          store.ageOff();
        }
      }, 63000, 63000);
    } catch (KeeperException e) {
      throw new IOException(e);
    } catch (InterruptedException e) {
      throw new IOException(e);
    }
    
    ZooReaderWriter.getInstance().getChildren(zroot + Constants.ZRECOVERY, new Watcher() {
      @Override
      public void process(WatchedEvent event) {
        nextEvent.event("Noticed recovery changes", event.getType());
        try {
          // watcher only fires once, add it back
          ZooReaderWriter.getInstance().getChildren(zroot + Constants.ZRECOVERY, this);
        } catch (Exception e) {
          log.error("Failed to add log recovery watcher back", e);
        }
      }
    });
    
    TCredentials systemAuths = SecurityConstants.getSystemCredentials();
    watchers.add(new TabletGroupWatcher(this, new MetaDataStateStore(instance, systemAuths, this), null));
    watchers.add(new TabletGroupWatcher(this, new RootTabletStateStore(instance, systemAuths, this), watchers.get(0)));
    watchers.add(new TabletGroupWatcher(this, new ZooTabletStateStore(new ZooStore(zroot)), watchers.get(1)));
    for (TabletGroupWatcher watcher : watchers) {
      watcher.start();
    }
    
    Processor<Iface> processor = new Processor<Iface>(TraceWrap.service(new MasterClientServiceHandler()));
    clientService = TServerUtils.startServer(getSystemConfiguration(), Property.MASTER_CLIENTPORT, processor, "Master", "Master Client Service Handler", null,
        Property.MASTER_MINTHREADS, Property.MASTER_THREADCHECK, Property.GENERAL_MAX_MESSAGE_SIZE).server;
    
    while (!clientService.isServing()) {
      UtilWaitThread.sleep(100);
    }
    while (clientService.isServing()) {
      UtilWaitThread.sleep(500);
    }
    
    final long deadline = System.currentTimeMillis() + MAX_CLEANUP_WAIT_TIME;
    statusThread.join(remaining(deadline));
    
    // quit, even if the tablet servers somehow jam up and the watchers don't stop
    for (TabletGroupWatcher watcher : watchers) {
      watcher.join(remaining(deadline));
    }
    log.info("exiting");
  }
  
  private long remaining(long deadline) {
    return Math.max(1, deadline - System.currentTimeMillis());
  }
  
  public ZooLock getMasterLock() {
    return masterLock;
  }
  
  private static class MasterLockWatcher implements ZooLock.AsyncLockWatcher {
    
    boolean acquiredLock = false;
    boolean failedToAcquireLock = false;
    
    @Override
    public void lostLock(LockLossReason reason) {
      Halt.halt("Master lock in zookeeper lost (reason = " + reason + "), exiting!", -1);
    }
    
    @Override
    public void unableToMonitorLockNode(final Throwable e) {
      Halt.halt(-1, new Runnable() {
        @Override
        public void run() {
          log.fatal("No longer able to monitor master lock node", e);
        }
      });
      
    }
    
    @Override
    public synchronized void acquiredLock() {
      
      if (acquiredLock || failedToAcquireLock) {
        Halt.halt("Zoolock in unexpected state AL " + acquiredLock + " " + failedToAcquireLock, -1);
      }
      
      acquiredLock = true;
      notifyAll();
    }
    
    @Override
    public synchronized void failedToAcquireLock(Exception e) {
      log.warn("Failed to get master lock " + e);
      
      if (acquiredLock) {
        Halt.halt("Zoolock in unexpected state FAL " + acquiredLock + " " + failedToAcquireLock, -1);
      }
      
      failedToAcquireLock = true;
      notifyAll();
    }
    
    public synchronized void waitForChange() {
      while (!acquiredLock && !failedToAcquireLock) {
        try {
          wait();
        } catch (InterruptedException e) {}
      }
    }
  }
  
  private void getMasterLock(final String zMasterLoc) throws KeeperException, InterruptedException {
    log.info("trying to get master lock");
    
    final String masterClientAddress = org.apache.accumulo.core.util.AddressUtil.toString(new InetSocketAddress(hostname, getSystemConfiguration().getPort(
        Property.MASTER_CLIENTPORT)));
    
    while (true) {
      
      MasterLockWatcher masterLockWatcher = new MasterLockWatcher();
      masterLock = new ZooLock(zMasterLoc);
      masterLock.lockAsync(masterLockWatcher, masterClientAddress.getBytes());
      
      masterLockWatcher.waitForChange();
      
      if (masterLockWatcher.acquiredLock) {
        break;
      }
      
      if (!masterLockWatcher.failedToAcquireLock) {
        throw new IllegalStateException("master lock in unknown state");
      }
      
      masterLock.tryToCancelAsyncLockOrUnlock();
      
      UtilWaitThread.sleep(TIME_TO_WAIT_BETWEEN_LOCK_CHECKS);
    }
    
    setMasterState(MasterState.HAVE_LOCK);
  }
  
  public static void main(String[] args) throws Exception {
    try {
      SecurityUtil.serverLogin();
      
      VolumeManager fs = VolumeManagerImpl.get();
      String hostname = Accumulo.getLocalAddress(args);
      Instance instance = HdfsZooInstance.getInstance();
      ServerConfiguration conf = new ServerConfiguration(instance);
      Accumulo.init(fs, conf, "master");
      Master master = new Master(conf, fs, hostname);
      Accumulo.enableTracing(hostname, "master");
      master.run();
    } catch (Exception ex) {
      log.error("Unexpected exception, exiting", ex);
    }
  }
  
  static final String I_DONT_KNOW_WHY = "unexpected failure";
  
  @Override
  public void update(LiveTServerSet current, Set<TServerInstance> deleted, Set<TServerInstance> added) {
    DeadServerList obit = new DeadServerList(ZooUtil.getRoot(instance) + Constants.ZDEADTSERVERS);
    if (added.size() > 0) {
      log.info("New servers: " + added);
      for (TServerInstance up : added)
        obit.delete(up.hostPort());
    }
    for (TServerInstance dead : deleted) {
      String cause = I_DONT_KNOW_WHY;
      if (serversToShutdown.contains(dead))
        cause = "clean shutdown"; // maybe an incorrect assumption
      if (!getMasterGoalState().equals(MasterGoalState.CLEAN_STOP))
        obit.post(dead.hostPort(), cause);
    }
    
    Set<TServerInstance> unexpected = new HashSet<TServerInstance>(deleted);
    unexpected.removeAll(this.serversToShutdown);
    if (unexpected.size() > 0) {
      if (stillMaster() && !getMasterGoalState().equals(MasterGoalState.CLEAN_STOP)) {
        log.warn("Lost servers " + unexpected);
      }
    }
    serversToShutdown.removeAll(deleted);
    badServers.keySet().removeAll(deleted);
    // clear out any bad server with the same host/port as a new server
    synchronized (badServers) {
      cleanListByHostAndPort(badServers.keySet(), deleted, added);
    }
    synchronized (serversToShutdown) {
      cleanListByHostAndPort(serversToShutdown, deleted, added);
    }
    
    synchronized (migrations) {
      Iterator<Entry<KeyExtent,TServerInstance>> iter = migrations.entrySet().iterator();
      while (iter.hasNext()) {
        Entry<KeyExtent,TServerInstance> entry = iter.next();
        if (deleted.contains(entry.getValue())) {
          log.info("Canceling migration of " + entry.getKey() + " to " + entry.getValue());
          iter.remove();
        }
      }
    }
    nextEvent.event("There are now %d tablet servers", current.size());
  }
  
  private static void cleanListByHostAndPort(Collection<TServerInstance> badServers, Set<TServerInstance> deleted, Set<TServerInstance> added) {
    Iterator<TServerInstance> badIter = badServers.iterator();
    while (badIter.hasNext()) {
      TServerInstance bad = badIter.next();
      for (TServerInstance add : added) {
        if (bad.hostPort().equals(add.hostPort())) {
          badIter.remove();
          break;
        }
      }
      for (TServerInstance del : deleted) {
        if (bad.hostPort().equals(del.hostPort())) {
          badIter.remove();
          break;
        }
      }
    }
  }
  
  @Override
  public void stateChanged(String tableId, TableState state) {
    nextEvent.event("Table state in zookeeper changed for %s to %s", tableId, state);
  }
  
  @Override
  public void initialize(Map<String,TableState> tableIdToStateMap) {}
  
  @Override
  public void sessionExpired() {}
  
  @Override
  public Set<String> onlineTables() {
    Set<String> result = new HashSet<String>();
    if (getMasterState() != MasterState.NORMAL) {
      if (getMasterState() != MasterState.UNLOAD_METADATA_TABLETS)
        result.add(MetadataTable.ID);
      if (getMasterState() != MasterState.UNLOAD_ROOT_TABLET)
        result.add(RootTable.ID);
      return result;
    }
    TableManager manager = TableManager.getInstance();
    
    for (String tableId : Tables.getIdToNameMap(instance).keySet()) {
      TableState state = manager.getTableState(tableId);
      if (state != null) {
        if (state == TableState.ONLINE)
          result.add(tableId);
      }
    }
    return result;
  }
  
  @Override
  public Set<TServerInstance> onlineTabletServers() {
    return tserverSet.getCurrentServers();
  }
  
  @Override
  public Collection<MergeInfo> merges() {
    List<MergeInfo> result = new ArrayList<MergeInfo>();
    for (String tableId : Tables.getIdToNameMap(instance).keySet()) {
      result.add(getMergeInfo(new Text(tableId)));
    }
    return result;
  }
  
  public void killTServer(TServerInstance server) {
    nextEvent.event("Forcing server down %s", server);
    serversToShutdown.add(server);
  }
  
  // recovers state from the persistent transaction to shutdown a server
  public void shutdownTServer(TServerInstance server) {
    nextEvent.event("Tablet Server shutdown requested for %s", server);
    serversToShutdown.add(server);
  }
  
  public EventCoordinator getEventCoordinator() {
    return nextEvent;
  }
  
  public Instance getInstance() {
    return this.instance;
  }
  
  public AccumuloConfiguration getSystemConfiguration() {
    return serverConfig.getConfiguration();
  }
  
  public ServerConfiguration getConfiguration() {
    return serverConfig;
  }
  
  public VolumeManager getFileSystem() {
    return this.fs;
  }
  
  public void updateRecoveryInProgress(String file) {
    recoveriesInProgress.add(file);
  }
}<|MERGE_RESOLUTION|>--- conflicted
+++ resolved
@@ -16,10 +16,6 @@
  */
 package org.apache.accumulo.server.master;
 
-<<<<<<< HEAD
-
-=======
->>>>>>> 69218e7e
 import java.io.IOException;
 import java.net.InetSocketAddress;
 import java.nio.ByteBuffer;
@@ -132,10 +128,6 @@
 import org.apache.accumulo.server.security.AuditedSecurityOperation;
 import org.apache.accumulo.server.security.SecurityConstants;
 import org.apache.accumulo.server.security.SecurityOperation;
-<<<<<<< HEAD
-import org.apache.accumulo.server.trace.TraceFileSystem;
-=======
->>>>>>> 69218e7e
 import org.apache.accumulo.server.util.AddressUtil;
 import org.apache.accumulo.server.util.DefaultMap;
 import org.apache.accumulo.server.util.Halt;
@@ -173,24 +165,14 @@
   final static Logger log = Logger.getLogger(Master.class);
   
   final private static int ONE_SECOND = 1000;
-<<<<<<< HEAD
-  final private static Text METADATA_TABLE_ID = new Text(Constants.METADATA_TABLE_ID);
-=======
   final private static Text METADATA_TABLE_ID = new Text(MetadataTable.ID);
->>>>>>> 69218e7e
   final static long TIME_TO_WAIT_BETWEEN_SCANS = 60 * ONE_SECOND;
   final private static long TIME_BETWEEN_MIGRATION_CLEANUPS = 5 * 60 * ONE_SECOND;
   final static long WAIT_BETWEEN_ERRORS = ONE_SECOND;
   final private static long DEFAULT_WAIT_FOR_WATCHER = 10 * ONE_SECOND;
-<<<<<<< HEAD
-  final private static int MAX_CLEANUP_WAIT_TIME = 1000;
-  final private static int TIME_TO_WAIT_BETWEEN_LOCK_CHECKS = 1000;
-  final static int MAX_TSERVER_WORK_CHUNK = 5000;
-=======
   final private static int MAX_CLEANUP_WAIT_TIME = ONE_SECOND;
   final private static int TIME_TO_WAIT_BETWEEN_LOCK_CHECKS = ONE_SECOND;
   final static int MAX_TSERVER_WORK_CHUNK = 5 * ONE_SECOND;
->>>>>>> 69218e7e
   final private static int MAX_BAD_STATUS_COUNT = 3;
   
   final VolumeManager fs;
@@ -214,12 +196,7 @@
   
   private Fate<Master> fate;
   
-<<<<<<< HEAD
-  volatile SortedMap<TServerInstance,TabletServerStatus> tserverStatus = Collections
-      .unmodifiableSortedMap(new TreeMap<TServerInstance,TabletServerStatus>());
-=======
   volatile SortedMap<TServerInstance,TabletServerStatus> tserverStatus = Collections.unmodifiableSortedMap(new TreeMap<TServerInstance,TabletServerStatus>());
->>>>>>> 69218e7e
   
   private final Set<String> recoveriesInProgress = Collections.synchronizedSet(new HashSet<String>());
   
