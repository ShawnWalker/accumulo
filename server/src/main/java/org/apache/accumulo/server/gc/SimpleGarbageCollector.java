--- conflicted
+++ resolved
@@ -120,11 +120,7 @@
   
   private static final Logger log = Logger.getLogger(SimpleGarbageCollector.class);
     
-<<<<<<< HEAD
   private InstanceTokenWrapper credentials;
-=======
-  private AuthInfo credentials;
->>>>>>> fb12b87e
   private long gcStartDelay;
   private boolean checkForBulkProcessingFiles;
   private FileSystem fs;
@@ -151,7 +147,6 @@
     SimpleGarbageCollector gc = new SimpleGarbageCollector();
     Opts opts = new Opts();
     opts.parseArgs(SimpleGarbageCollector.class.getName(), args);
-<<<<<<< HEAD
     
     if (opts.safeMode)
       gc.setSafeMode();
@@ -162,18 +157,6 @@
     if (opts.address != null)
       gc.useAddress(address);
     
-=======
-    
-    if (opts.safeMode)
-      gc.setSafeMode();
-    if (opts.offline)
-      gc.setOffline();
-    if (opts.verbose)
-      gc.setVerbose();
-    if (opts.address != null)
-      gc.useAddress(address);
-    
->>>>>>> fb12b87e
     gc.init(fs, instance, SecurityConstants.getSystemCredentials(), opts.noTrash);
     Accumulo.enableTracing(address, "gc");
     gc.run();
@@ -197,11 +180,7 @@
     this.address = address;
   }
 
-<<<<<<< HEAD
   public void init(FileSystem fs, Instance instance, InstanceTokenWrapper credentials, boolean noTrash) throws IOException {
-=======
-  public void init(FileSystem fs, Instance instance, AuthInfo credentials, boolean noTrash) throws IOException {
->>>>>>> fb12b87e
     this.fs = TraceFileSystem.wrap(fs);
     this.credentials = credentials;
     this.instance = instance;
@@ -381,17 +360,8 @@
       
       if (tabletDirs.length == 0) {
         Path p = new Path(ServerConstants.getTablesDir() + "/" + delTableId);
-<<<<<<< HEAD
-        try {
-          trash.moveToTrash(p);
-        } catch (FileNotFoundException ex) {
-          log.debug("Ignoring error moving a directory " + p + " to the trash", ex);
-          fs.delete(p, false);
-        }
-=======
         if (!moveToTrash(p)) 
           fs.delete(p, false);
->>>>>>> fb12b87e
       }
     }
   }
@@ -641,19 +611,8 @@
           try {
             
             Path p = new Path(ServerConstants.getTablesDir() + delete);
-            boolean moved = false;
-            if (trash != null)
-              try {
-                moved = trash.moveToTrash(p);
-              } catch (FileNotFoundException ex) {
-                log.debug("Ignoring exception moving " + p + " to trash");
-              }
             
-<<<<<<< HEAD
-            if (moved || fs.delete(p, true)) {
-=======
             if (moveToTrash(p) || fs.delete(p, true)) {
->>>>>>> fb12b87e
               // delete succeeded, still want to delete
               removeFlag = true;
               synchronized (SimpleGarbageCollector.this) {
