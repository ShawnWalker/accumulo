/*
 * Licensed to the Apache Software Foundation (ASF) under one or more
 * contributor license agreements.  See the NOTICE file distributed with
 * this work for additional information regarding copyright ownership.
 * The ASF licenses this file to You under the Apache License, Version 2.0
 * (the "License"); you may not use this file except in compliance with
 * the License.  You may obtain a copy of the License at
 *
 *     http://www.apache.org/licenses/LICENSE-2.0
 *
 * Unless required by applicable law or agreed to in writing, software
 * distributed under the License is distributed on an "AS IS" BASIS,
 * WITHOUT WARRANTIES OR CONDITIONS OF ANY KIND, either express or implied.
 * See the License for the specific language governing permissions and
 * limitations under the License.
 */
package org.apache.accumulo.server.master;

import static com.google.common.base.Charsets.UTF_8;
import static org.apache.accumulo.fate.zookeeper.ZooUtil.NodeMissingPolicy.SKIP;

import java.nio.ByteBuffer;
import java.nio.charset.StandardCharsets;
import java.util.HashMap;
import java.util.HashSet;
import java.util.Map;
import java.util.Map.Entry;
import java.util.Set;

import org.apache.accumulo.core.Constants;
import org.apache.accumulo.core.client.Instance;
import org.apache.accumulo.core.client.impl.thrift.ThriftSecurityException;
import org.apache.accumulo.core.conf.AccumuloConfiguration;
import org.apache.accumulo.core.data.KeyExtent;
import org.apache.accumulo.core.master.thrift.TabletServerStatus;
import org.apache.accumulo.core.tabletserver.thrift.NotServingTabletException;
import org.apache.accumulo.core.tabletserver.thrift.TabletClientService;
import org.apache.accumulo.core.util.AddressUtil;
import org.apache.accumulo.core.util.ServerServices;
import org.apache.accumulo.core.util.ThriftUtil;
import org.apache.accumulo.core.zookeeper.ZooUtil;
import org.apache.accumulo.server.master.state.TServerInstance;
import org.apache.accumulo.server.security.SystemCredentials;
import org.apache.accumulo.server.util.Halt;
import org.apache.accumulo.server.util.time.SimpleTimer;
import org.apache.accumulo.server.zookeeper.ZooCache;
import org.apache.accumulo.server.zookeeper.ZooLock;
import org.apache.accumulo.server.zookeeper.ZooReaderWriter;
import org.apache.accumulo.trace.instrument.Tracer;
import org.apache.hadoop.io.Text;
import org.apache.log4j.Logger;
import org.apache.thrift.TException;
import org.apache.thrift.transport.TTransport;
import org.apache.zookeeper.KeeperException;
import org.apache.zookeeper.KeeperException.NoNodeException;
import org.apache.zookeeper.KeeperException.NotEmptyException;
import org.apache.zookeeper.WatchedEvent;
import org.apache.zookeeper.Watcher;
import org.apache.zookeeper.data.Stat;

import com.google.common.net.HostAndPort;

public class LiveTServerSet implements Watcher {

  public interface Listener {
    void update(LiveTServerSet current, Set<TServerInstance> deleted, Set<TServerInstance> added);
  }

  private static final Logger log = Logger.getLogger(LiveTServerSet.class);

  private final Listener cback;
  private final Instance instance;
  private final AccumuloConfiguration conf;
  private ZooCache zooCache;

  public class TServerConnection {
    private final HostAndPort address;

    public TServerConnection(HostAndPort addr) throws TException {
      address = addr;
    }

    private String lockString(ZooLock mlock) {
      return mlock.getLockID().serialize(ZooUtil.getRoot(instance) + Constants.ZMASTER_LOCK);
    }

    public void assignTablet(ZooLock lock, KeyExtent extent) throws TException {
      TabletClientService.Client client = ThriftUtil.getClient(new TabletClientService.Client.Factory(), address, conf);
      try {
        client.loadTablet(Tracer.traceInfo(), SystemCredentials.get().toThrift(instance), lockString(lock), extent.toThrift());
      } finally {
        ThriftUtil.returnClient(client);
      }
    }

    public void unloadTablet(ZooLock lock, KeyExtent extent, boolean save) throws TException {
      TabletClientService.Client client = ThriftUtil.getClient(new TabletClientService.Client.Factory(), address, conf);
      try {
        client.unloadTablet(Tracer.traceInfo(), SystemCredentials.get().toThrift(instance), lockString(lock), extent.toThrift(), save);
      } finally {
        ThriftUtil.returnClient(client);
      }
    }

    public TabletServerStatus getTableMap(boolean usePooledConnection) throws TException, ThriftSecurityException {

      if (usePooledConnection == true)
        throw new UnsupportedOperationException();

      TTransport transport = ThriftUtil.createTransport(address, conf);

      try {
        TabletClientService.Client client = ThriftUtil.createClient(new TabletClientService.Client.Factory(), transport);
        return client.getTabletServerStatus(Tracer.traceInfo(), SystemCredentials.get().toThrift(instance));
      } finally {
        if (transport != null)
          transport.close();
      }
    }

    public void halt(ZooLock lock) throws TException, ThriftSecurityException {
      TabletClientService.Client client = ThriftUtil.getClient(new TabletClientService.Client.Factory(), address, conf);
      try {
        client.halt(Tracer.traceInfo(), SystemCredentials.get().toThrift(instance), lockString(lock));
      } finally {
        ThriftUtil.returnClient(client);
      }
    }

    public void fastHalt(ZooLock lock) throws TException {
      TabletClientService.Client client = ThriftUtil.getClient(new TabletClientService.Client.Factory(), address, conf);
      try {
        client.fastHalt(Tracer.traceInfo(), SystemCredentials.get().toThrift(instance), lockString(lock));
      } finally {
        ThriftUtil.returnClient(client);
      }
    }

    public void flush(ZooLock lock, String tableId, byte[] startRow, byte[] endRow) throws TException {
      TabletClientService.Client client = ThriftUtil.getClient(new TabletClientService.Client.Factory(), address, conf);
      try {
        client.flush(Tracer.traceInfo(), SystemCredentials.get().toThrift(instance), lockString(lock), tableId,
            startRow == null ? null : ByteBuffer.wrap(startRow), endRow == null ? null : ByteBuffer.wrap(endRow));
      } finally {
        ThriftUtil.returnClient(client);
      }
    }

    public void chop(ZooLock lock, KeyExtent extent) throws TException {
      TabletClientService.Client client = ThriftUtil.getClient(new TabletClientService.Client.Factory(), address, conf);
      try {
        client.chop(Tracer.traceInfo(), SystemCredentials.get().toThrift(instance), lockString(lock), extent.toThrift());
      } finally {
        ThriftUtil.returnClient(client);
      }
    }

    public void splitTablet(ZooLock lock, KeyExtent extent, Text splitPoint) throws TException, ThriftSecurityException, NotServingTabletException {
      TabletClientService.Client client = ThriftUtil.getClient(new TabletClientService.Client.Factory(), address, conf);
      try {
        client.splitTablet(Tracer.traceInfo(), SystemCredentials.get().toThrift(instance), extent.toThrift(),
            ByteBuffer.wrap(splitPoint.getBytes(), 0, splitPoint.getLength()));
      } finally {
        ThriftUtil.returnClient(client);
      }
    }

    public void flushTablet(ZooLock lock, KeyExtent extent) throws TException {
      TabletClientService.Client client = ThriftUtil.getClient(new TabletClientService.Client.Factory(), address, conf);
      try {
        client.flushTablet(Tracer.traceInfo(), SystemCredentials.get().toThrift(instance), lockString(lock), extent.toThrift());
      } finally {
        ThriftUtil.returnClient(client);
      }
    }

    public void compact(ZooLock lock, String tableId, byte[] startRow, byte[] endRow) throws TException {
      TabletClientService.Client client = ThriftUtil.getClient(new TabletClientService.Client.Factory(), address, conf);
      try {
        client.compact(Tracer.traceInfo(), SystemCredentials.get().toThrift(instance), lockString(lock), tableId,
            startRow == null ? null : ByteBuffer.wrap(startRow), endRow == null ? null : ByteBuffer.wrap(endRow));
      } finally {
        ThriftUtil.returnClient(client);
      }
    }

    public boolean isActive(long tid) throws TException {
      TabletClientService.Client client = ThriftUtil.getClient(new TabletClientService.Client.Factory(), address, conf);
      try {
        return client.isActive(Tracer.traceInfo(), tid);
      } finally {
        ThriftUtil.returnClient(client);
      }
    }

  }

  static class TServerInfo {
    TServerConnection connection;
    TServerInstance instance;

    TServerInfo(TServerInstance instance, TServerConnection connection) {
      this.connection = connection;
      this.instance = instance;
    }
  };

  // The set of active tservers with locks, indexed by their name in zookeeper
  private Map<String,TServerInfo> current = new HashMap<String,TServerInfo>();
  // as above, indexed by TServerInstance
  private Map<TServerInstance,TServerInfo> currentInstances = new HashMap<TServerInstance,TServerInfo>();

  // The set of entries in zookeeper without locks, and the first time each was noticed
  private Map<String,Long> locklessServers = new HashMap<String,Long>();

  public LiveTServerSet(Instance instance, AccumuloConfiguration conf, Listener cback) {
    this.cback = cback;
    this.instance = instance;
    this.conf = conf;

  }

  public synchronized ZooCache getZooCache() {
    if (zooCache == null)
      zooCache = new ZooCache(this);
    return zooCache;
  }

  public synchronized void startListeningForTabletServerChanges() {
    scanServers();
    SimpleTimer.getInstance(conf).schedule(new Runnable() {
      @Override
      public void run() {
        scanServers();
      }
    }, 0, 5000);
  }

  public synchronized void scanServers() {
    try {
      final Set<TServerInstance> updates = new HashSet<TServerInstance>();
      final Set<TServerInstance> doomed = new HashSet<TServerInstance>();

      final String path = ZooUtil.getRoot(instance) + Constants.ZTSERVERS;

      HashSet<String> all = new HashSet<String>(current.keySet());
      all.addAll(getZooCache().getChildren(path));

      locklessServers.keySet().retainAll(all);

      for (String zPath : all) {
        checkServer(updates, doomed, path, zPath);
      }

      // log.debug("Current: " + current.keySet());
      if (!doomed.isEmpty() || !updates.isEmpty())
        this.cback.update(this, doomed, updates);
    } catch (Exception ex) {
      log.error(ex, ex);
    }
  }

  private void deleteServerNode(String serverNode) throws InterruptedException, KeeperException {
    try {
      ZooReaderWriter.getInstance().delete(serverNode, -1);
    } catch (NotEmptyException ex) {
      // race condition: tserver created the lock after our last check; we'll see it at the next check
    } catch (NoNodeException nne) {
      // someone else deleted it
    }
  }

  private synchronized void checkServer(final Set<TServerInstance> updates, final Set<TServerInstance> doomed, final String path, final String zPath)
      throws TException, InterruptedException, KeeperException {

    TServerInfo info = current.get(zPath);

    final String lockPath = path + "/" + zPath;
    Stat stat = new Stat();
    byte[] lockData = ZooLock.getLockData(getZooCache(), lockPath, stat);

    if (lockData == null) {
      if (info != null) {
        doomed.add(info.instance);
        current.remove(zPath);
        currentInstances.remove(info.instance);
      }

      Long firstSeen = locklessServers.get(zPath);
      if (firstSeen == null) {
        locklessServers.put(zPath, System.currentTimeMillis());
      } else if (System.currentTimeMillis() - firstSeen > 10 * 60 * 1000) {
        deleteServerNode(path + "/" + zPath);
        locklessServers.remove(zPath);
      }
    } else {
      locklessServers.remove(zPath);
<<<<<<< HEAD
      ServerServices services = new ServerServices(new String(lockData, StandardCharsets.UTF_8));
=======
      ServerServices services = new ServerServices(new String(lockData, UTF_8));
>>>>>>> 9b20a9d4
      HostAndPort client = services.getAddress(ServerServices.Service.TSERV_CLIENT);
      TServerInstance instance = new TServerInstance(client, stat.getEphemeralOwner());

      if (info == null) {
        updates.add(instance);
        TServerInfo tServerInfo = new TServerInfo(instance, new TServerConnection(client));
        current.put(zPath, tServerInfo);
        currentInstances.put(instance, tServerInfo);
      } else if (!info.instance.equals(instance)) {
        doomed.add(info.instance);
        updates.add(instance);
        TServerInfo tServerInfo = new TServerInfo(instance, new TServerConnection(client));
        current.put(zPath, tServerInfo);
        currentInstances.put(info.instance, tServerInfo);
      }
    }
  }

  @Override
  public void process(WatchedEvent event) {

    // its important that these event are propagated by ZooCache, because this ensures when reading zoocache that is has already processed the event and cleared
    // relevant nodes before code below reads from zoocache

    if (event.getPath() != null) {
      if (event.getPath().endsWith(Constants.ZTSERVERS)) {
        scanServers();
      } else if (event.getPath().contains(Constants.ZTSERVERS)) {
        int pos = event.getPath().lastIndexOf('/');

        // do only if ZTSERVER is parent
        if (pos >= 0 && event.getPath().substring(0, pos).endsWith(Constants.ZTSERVERS)) {

          String server = event.getPath().substring(pos + 1);

          final Set<TServerInstance> updates = new HashSet<TServerInstance>();
          final Set<TServerInstance> doomed = new HashSet<TServerInstance>();

          final String path = ZooUtil.getRoot(instance) + Constants.ZTSERVERS;

          try {
            checkServer(updates, doomed, path, server);
            if (!doomed.isEmpty() || !updates.isEmpty())
              this.cback.update(this, doomed, updates);
          } catch (Exception ex) {
            log.error(ex, ex);
          }
        }
      }
    }
  }

  public synchronized TServerConnection getConnection(TServerInstance server) {
    if (server == null)
      return null;
    TServerInfo tServerInfo = currentInstances.get(server);
    if (tServerInfo == null)
      return null;
    return tServerInfo.connection;
  }

  public synchronized Set<TServerInstance> getCurrentServers() {
    return new HashSet<TServerInstance>(currentInstances.keySet());
  }

  public synchronized int size() {
    return current.size();
  }

  public synchronized TServerInstance find(String tabletServer) {
    HostAndPort addr = AddressUtil.parseAddress(tabletServer, false);
    for (Entry<String,TServerInfo> entry : current.entrySet()) {
      if (entry.getValue().instance.getLocation().equals(addr))
        return entry.getValue().instance;
    }
    return null;
  }

  public synchronized void remove(TServerInstance server) {
    String zPath = null;
    for (Entry<String,TServerInfo> entry : current.entrySet()) {
      if (entry.getValue().instance.equals(server)) {
        zPath = entry.getKey();
        break;
      }
    }
    if (zPath == null)
      return;
    current.remove(zPath);
    currentInstances.remove(server);

    log.info("Removing zookeeper lock for " + server);
    String fullpath = ZooUtil.getRoot(instance) + Constants.ZTSERVERS + "/" + zPath;
    try {
      ZooReaderWriter.getInstance().recursiveDelete(fullpath, SKIP);
    } catch (Exception e) {
      String msg = "error removing tablet server lock";
      log.fatal(msg, e);
      Halt.halt(msg, -1);
    }
    getZooCache().clear(fullpath);
  }
}<|MERGE_RESOLUTION|>--- conflicted
+++ resolved
@@ -16,11 +16,10 @@
  */
 package org.apache.accumulo.server.master;
 
-import static com.google.common.base.Charsets.UTF_8;
+import static java.nio.charset.StandardCharsets.UTF_8;
 import static org.apache.accumulo.fate.zookeeper.ZooUtil.NodeMissingPolicy.SKIP;
 
 import java.nio.ByteBuffer;
-import java.nio.charset.StandardCharsets;
 import java.util.HashMap;
 import java.util.HashSet;
 import java.util.Map;
@@ -295,11 +294,7 @@
       }
     } else {
       locklessServers.remove(zPath);
-<<<<<<< HEAD
-      ServerServices services = new ServerServices(new String(lockData, StandardCharsets.UTF_8));
-=======
       ServerServices services = new ServerServices(new String(lockData, UTF_8));
->>>>>>> 9b20a9d4
       HostAndPort client = services.getAddress(ServerServices.Service.TSERV_CLIENT);
       TServerInstance instance = new TServerInstance(client, stat.getEphemeralOwner());
 
