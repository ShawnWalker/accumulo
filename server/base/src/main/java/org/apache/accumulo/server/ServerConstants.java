--- conflicted
+++ resolved
@@ -25,11 +25,7 @@
 import java.util.List;
 
 import org.apache.accumulo.core.conf.Property;
-<<<<<<< HEAD
 import org.apache.accumulo.core.conf.SiteConfiguration;
-import org.apache.accumulo.core.metadata.MetadataTable;
-=======
->>>>>>> 5e0f6a42
 import org.apache.accumulo.core.util.CachedConfiguration;
 import org.apache.accumulo.core.util.Pair;
 import org.apache.accumulo.core.volume.Volume;
@@ -66,9 +62,9 @@
    * version (4) moves logging to HDFS in 1.5.0
    */
   public static final int LOGGING_TO_HDFS = 4;
-  public static final BitSet CAN_UPGRADE = new BitSet(); 
+  public static final BitSet CAN_UPGRADE = new BitSet();
   static {
-    for (int i : new int[]{DATA_VERSION, MOVE_TO_ROOT_TABLE, MOVE_DELETE_MARKERS, LOGGING_TO_HDFS}) {
+    for (int i : new int[] {DATA_VERSION, MOVE_TO_ROOT_TABLE, MOVE_DELETE_MARKERS, LOGGING_TO_HDFS}) {
       CAN_UPGRADE.set(i);
     }
   }
