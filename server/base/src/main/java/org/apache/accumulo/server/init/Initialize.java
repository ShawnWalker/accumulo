/*
 * Licensed to the Apache Software Foundation (ASF) under one or more
 * contributor license agreements.  See the NOTICE file distributed with
 * this work for additional information regarding copyright ownership.
 * The ASF licenses this file to You under the Apache License, Version 2.0
 * (the "License"); you may not use this file except in compliance with
 * the License.  You may obtain a copy of the License at
 *
 *     http://www.apache.org/licenses/LICENSE-2.0
 *
 * Unless required by applicable law or agreed to in writing, software
 * distributed under the License is distributed on an "AS IS" BASIS,
 * WITHOUT WARRANTIES OR CONDITIONS OF ANY KIND, either express or implied.
 * See the License for the specific language governing permissions and
 * limitations under the License.
 */
package org.apache.accumulo.server.init;

import static java.nio.charset.StandardCharsets.UTF_8;
import static org.apache.accumulo.core.metadata.schema.MetadataSchema.TabletsSection.ServerColumnFamily.DIRECTORY_COLUMN;
import static org.apache.accumulo.core.metadata.schema.MetadataSchema.TabletsSection.ServerColumnFamily.TIME_COLUMN;
import static org.apache.accumulo.core.metadata.schema.MetadataSchema.TabletsSection.TabletColumnFamily.PREV_ROW_COLUMN;

import java.io.FileNotFoundException;
import java.io.IOException;
import java.util.Arrays;
import java.util.Collections;
import java.util.EnumSet;
import java.util.HashMap;
import java.util.HashSet;
import java.util.Locale;
import java.util.Map.Entry;
import java.util.Set;
import java.util.TreeMap;
import java.util.UUID;

import jline.console.ConsoleReader;

import org.apache.accumulo.core.Constants;
import org.apache.accumulo.core.cli.Help;
import org.apache.accumulo.core.client.AccumuloSecurityException;
import org.apache.accumulo.core.client.IteratorSetting;
import org.apache.accumulo.core.client.IteratorSetting.Column;
import org.apache.accumulo.core.client.impl.Namespaces;
import org.apache.accumulo.core.client.impl.thrift.ThriftSecurityException;
import org.apache.accumulo.core.conf.AccumuloConfiguration;
import org.apache.accumulo.core.conf.Property;
import org.apache.accumulo.core.conf.SiteConfiguration;
import org.apache.accumulo.core.data.Key;
import org.apache.accumulo.core.data.Value;
import org.apache.accumulo.core.data.impl.KeyExtent;
import org.apache.accumulo.core.file.FileOperations;
import org.apache.accumulo.core.file.FileSKVWriter;
import org.apache.accumulo.core.iterators.Combiner;
import org.apache.accumulo.core.iterators.IteratorUtil.IteratorScope;
import org.apache.accumulo.core.iterators.user.VersioningIterator;
import org.apache.accumulo.core.master.state.tables.TableState;
import org.apache.accumulo.core.master.thrift.MasterGoalState;
import org.apache.accumulo.core.metadata.MetadataTable;
import org.apache.accumulo.core.metadata.RootTable;
import org.apache.accumulo.core.metadata.schema.MetadataSchema.ReplicationSection;
import org.apache.accumulo.core.metadata.schema.MetadataSchema.TabletsSection;
import org.apache.accumulo.core.metadata.schema.MetadataSchema.TabletsSection.CurrentLocationColumnFamily;
import org.apache.accumulo.core.metadata.schema.MetadataSchema.TabletsSection.DataFileColumnFamily;
import org.apache.accumulo.core.metadata.schema.MetadataSchema.TabletsSection.FutureLocationColumnFamily;
import org.apache.accumulo.core.metadata.schema.MetadataSchema.TabletsSection.LogColumnFamily;
import org.apache.accumulo.core.metadata.schema.MetadataSchema.TabletsSection.ServerColumnFamily;
import org.apache.accumulo.core.metadata.schema.MetadataSchema.TabletsSection.TabletColumnFamily;
import org.apache.accumulo.core.replication.ReplicationConstants;
import org.apache.accumulo.core.replication.ReplicationSchema.StatusSection;
import org.apache.accumulo.core.replication.ReplicationSchema.WorkSection;
import org.apache.accumulo.core.replication.ReplicationTable;
import org.apache.accumulo.core.util.CachedConfiguration;
import org.apache.accumulo.core.util.ColumnFQ;
import org.apache.accumulo.core.util.LocalityGroupUtil;
import org.apache.accumulo.core.util.Pair;
import org.apache.accumulo.core.volume.VolumeConfiguration;
import org.apache.accumulo.core.zookeeper.ZooUtil;
import org.apache.accumulo.fate.zookeeper.IZooReaderWriter;
import org.apache.accumulo.fate.zookeeper.ZooUtil.NodeExistsPolicy;
import org.apache.accumulo.fate.zookeeper.ZooUtil.NodeMissingPolicy;
import org.apache.accumulo.server.Accumulo;
import org.apache.accumulo.server.AccumuloServerContext;
import org.apache.accumulo.server.ServerConstants;
import org.apache.accumulo.server.client.HdfsZooInstance;
import org.apache.accumulo.server.conf.ServerConfigurationFactory;
import org.apache.accumulo.server.constraints.MetadataConstraints;
import org.apache.accumulo.server.fs.VolumeManager;
import org.apache.accumulo.server.fs.VolumeManagerImpl;
import org.apache.accumulo.server.iterators.MetadataBulkLoadFilter;
import org.apache.accumulo.server.replication.ReplicationUtil;
import org.apache.accumulo.server.replication.StatusCombiner;
import org.apache.accumulo.server.security.AuditedSecurityOperation;
import org.apache.accumulo.server.security.SecurityUtil;
import org.apache.accumulo.server.tables.TableManager;
import org.apache.accumulo.server.tablets.TabletTime;
import org.apache.accumulo.server.util.ReplicationTableUtil;
import org.apache.accumulo.server.util.TablePropUtil;
import org.apache.accumulo.server.zookeeper.ZooReaderWriter;
import org.apache.accumulo.start.spi.KeywordExecutable;
import org.apache.commons.lang.StringUtils;
import org.apache.hadoop.conf.Configuration;
import org.apache.hadoop.fs.FileStatus;
import org.apache.hadoop.fs.FileSystem;
import org.apache.hadoop.fs.Path;
import org.apache.hadoop.io.Text;
import org.apache.hadoop.security.UserGroupInformation;
import org.apache.zookeeper.KeeperException;
import org.apache.zookeeper.ZooDefs.Ids;
import org.slf4j.Logger;
import org.slf4j.LoggerFactory;

import com.beust.jcommander.Parameter;
import com.google.auto.service.AutoService;
import com.google.common.base.Joiner;
import com.google.common.base.Optional;

/**
 * This class is used to setup the directory structure and the root tablet to get an instance started
 *
 */
@AutoService(KeywordExecutable.class)
public class Initialize implements KeywordExecutable {
  private static final Logger log = LoggerFactory.getLogger(Initialize.class);
  private static final String DEFAULT_ROOT_USER = "root";
  private static final String TABLE_TABLETS_TABLET_DIR = "/table_info";

  private static ConsoleReader reader = null;
  private static IZooReaderWriter zoo = ZooReaderWriter.getInstance();

  private static ConsoleReader getConsoleReader() throws IOException {
    if (reader == null)
      reader = new ConsoleReader();
    return reader;
  }

  /**
   * Sets this class's ZooKeeper reader/writer.
   *
   * @param izoo
   *          reader/writer
   */
  static void setZooReaderWriter(IZooReaderWriter izoo) {
    zoo = izoo;
  }

  /**
   * Gets this class's ZooKeeper reader/writer.
   *
   * @return reader/writer
   */
  static IZooReaderWriter getZooReaderWriter() {
    return zoo;
  }

  private static HashMap<String,String> initialMetadataConf = new HashMap<String,String>();
  private static HashMap<String,String> initialMetadataCombinerConf = new HashMap<String,String>();
  private static HashMap<String,String> initialReplicationTableConf = new HashMap<String,String>();
  static {
    initialMetadataConf.put(Property.TABLE_FILE_COMPRESSED_BLOCK_SIZE.getKey(), "32K");
    initialMetadataConf.put(Property.TABLE_FILE_REPLICATION.getKey(), "5");
    initialMetadataConf.put(Property.TABLE_DURABILITY.getKey(), "sync");
    initialMetadataConf.put(Property.TABLE_MAJC_RATIO.getKey(), "1");
    initialMetadataConf.put(Property.TABLE_SPLIT_THRESHOLD.getKey(), "64M");
    initialMetadataConf.put(Property.TABLE_CONSTRAINT_PREFIX.getKey() + "1", MetadataConstraints.class.getName());
    initialMetadataConf.put(Property.TABLE_ITERATOR_PREFIX.getKey() + "scan.vers", "10," + VersioningIterator.class.getName());
    initialMetadataConf.put(Property.TABLE_ITERATOR_PREFIX.getKey() + "scan.vers.opt.maxVersions", "1");
    initialMetadataConf.put(Property.TABLE_ITERATOR_PREFIX.getKey() + "minc.vers", "10," + VersioningIterator.class.getName());
    initialMetadataConf.put(Property.TABLE_ITERATOR_PREFIX.getKey() + "minc.vers.opt.maxVersions", "1");
    initialMetadataConf.put(Property.TABLE_ITERATOR_PREFIX.getKey() + "majc.vers", "10," + VersioningIterator.class.getName());
    initialMetadataConf.put(Property.TABLE_ITERATOR_PREFIX.getKey() + "majc.vers.opt.maxVersions", "1");
    initialMetadataConf.put(Property.TABLE_ITERATOR_PREFIX.getKey() + "majc.bulkLoadFilter", "20," + MetadataBulkLoadFilter.class.getName());
    initialMetadataConf.put(Property.TABLE_FAILURES_IGNORE.getKey(), "false");
    initialMetadataConf.put(Property.TABLE_LOCALITY_GROUP_PREFIX.getKey() + "tablet",
        String.format("%s,%s", TabletColumnFamily.NAME, CurrentLocationColumnFamily.NAME));
    initialMetadataConf.put(Property.TABLE_LOCALITY_GROUP_PREFIX.getKey() + "server",
        String.format("%s,%s,%s,%s", DataFileColumnFamily.NAME, LogColumnFamily.NAME, ServerColumnFamily.NAME, FutureLocationColumnFamily.NAME));
    initialMetadataConf.put(Property.TABLE_LOCALITY_GROUPS.getKey(), "tablet,server");
    initialMetadataConf.put(Property.TABLE_DEFAULT_SCANTIME_VISIBILITY.getKey(), "");
    initialMetadataConf.put(Property.TABLE_INDEXCACHE_ENABLED.getKey(), "true");
    initialMetadataConf.put(Property.TABLE_BLOCKCACHE_ENABLED.getKey(), "true");

    // ACCUMULO-3077 Set the combiner on accumulo.metadata during init to reduce the likelihood of a race
    // condition where a tserver compacts away Status updates because it didn't see the Combiner configured
    IteratorSetting setting = new IteratorSetting(9, ReplicationTableUtil.COMBINER_NAME, StatusCombiner.class);
    Combiner.setColumns(setting, Collections.singletonList(new Column(ReplicationSection.COLF)));
    for (IteratorScope scope : IteratorScope.values()) {
      String root = String.format("%s%s.%s", Property.TABLE_ITERATOR_PREFIX, scope.name().toLowerCase(), setting.getName());
      for (Entry<String,String> prop : setting.getOptions().entrySet()) {
        initialMetadataCombinerConf.put(root + ".opt." + prop.getKey(), prop.getValue());
      }
      initialMetadataCombinerConf.put(root, setting.getPriority() + "," + setting.getIteratorClass());
    }

    // add combiners to replication table
    setting = new IteratorSetting(30, ReplicationTable.COMBINER_NAME, StatusCombiner.class);
    setting.setPriority(30);
    Combiner.setColumns(setting, Arrays.asList(new Column(StatusSection.NAME), new Column(WorkSection.NAME)));
    for (IteratorScope scope : EnumSet.allOf(IteratorScope.class)) {
      String root = String.format("%s%s.%s", Property.TABLE_ITERATOR_PREFIX, scope.name().toLowerCase(), setting.getName());
      for (Entry<String,String> prop : setting.getOptions().entrySet()) {
        initialReplicationTableConf.put(root + ".opt." + prop.getKey(), prop.getValue());
      }
      initialReplicationTableConf.put(root, setting.getPriority() + "," + setting.getIteratorClass());
    }
    // add locality groups to replication table
    for (Entry<String,Set<Text>> g : ReplicationTable.LOCALITY_GROUPS.entrySet()) {
      initialReplicationTableConf.put(Property.TABLE_LOCALITY_GROUP_PREFIX + g.getKey(), LocalityGroupUtil.encodeColumnFamilies(g.getValue()));
    }
    initialReplicationTableConf.put(Property.TABLE_LOCALITY_GROUPS.getKey(), Joiner.on(",").join(ReplicationTable.LOCALITY_GROUPS.keySet()));
    // add formatter to replication table
    initialReplicationTableConf.put(Property.TABLE_FORMATTER_CLASS.getKey(), ReplicationUtil.STATUS_FORMATTER_CLASS_NAME);
  }

  static boolean checkInit(Configuration conf, VolumeManager fs, SiteConfiguration sconf) throws IOException {
    @SuppressWarnings("deprecation")
    String fsUri = sconf.get(Property.INSTANCE_DFS_URI);
    if (fsUri.equals(""))
      fsUri = FileSystem.getDefaultUri(conf).toString();
    log.info("Hadoop Filesystem is " + fsUri);
    log.info("Accumulo data dirs are " + Arrays.asList(VolumeConfiguration.getVolumeUris(SiteConfiguration.getInstance())));
    log.info("Zookeeper server is " + sconf.get(Property.INSTANCE_ZK_HOST));
    log.info("Checking if Zookeeper is available. If this hangs, then you need to make sure zookeeper is running");
    if (!zookeeperAvailable()) {
      // ACCUMULO-3651 Changed level to error and added FATAL to message for slf4j compatibility
      log.error("FATAL Zookeeper needs to be up and running in order to init. Exiting ...");
      return false;
    }
    if (sconf.get(Property.INSTANCE_SECRET).equals(Property.INSTANCE_SECRET.getDefaultValue())) {
      ConsoleReader c = getConsoleReader();
      c.beep();
      c.println();
      c.println();
      c.println("Warning!!! Your instance secret is still set to the default, this is not secure. We highly recommend you change it.");
      c.println();
      c.println();
      c.println("You can change the instance secret in accumulo by using:");
      c.println("   bin/accumulo " + org.apache.accumulo.server.util.ChangeSecret.class.getName() + " oldPassword newPassword.");
      c.println("You will also need to edit your secret in your configuration file by adding the property instance.secret to your conf/accumulo-site.xml. "
          + "Without this accumulo will not operate correctly");
    }
    try {
      if (isInitialized(fs)) {
        printInitializeFailureMessages(sconf);
        return false;
      }
    } catch (IOException e) {
      throw new IOException("Failed to check if filesystem already initialized", e);
    }

    return true;
  }

  static void printInitializeFailureMessages(SiteConfiguration sconf) {
    @SuppressWarnings("deprecation")
    Property INSTANCE_DFS_DIR = Property.INSTANCE_DFS_DIR;
    @SuppressWarnings("deprecation")
    Property INSTANCE_DFS_URI = Property.INSTANCE_DFS_URI;
    String instanceDfsDir = sconf.get(INSTANCE_DFS_DIR);
    // ACCUMULO-3651 Changed level to error and added FATAL to message for slf4j compatibility
    log.error("FATAL It appears the directories " + Arrays.asList(VolumeConfiguration.getVolumeUris(SiteConfiguration.getInstance()))
        + " were previously initialized.");
    String instanceVolumes = sconf.get(Property.INSTANCE_VOLUMES);
    String instanceDfsUri = sconf.get(INSTANCE_DFS_URI);

    // ACCUMULO-3651 Changed level to error and added FATAL to message for slf4j compatibility

    if (!instanceVolumes.isEmpty()) {
      log.error("FATAL: Change the property " + Property.INSTANCE_VOLUMES + " to use different filesystems,");
    } else if (!instanceDfsDir.isEmpty()) {
      log.error("FATAL: Change the property " + INSTANCE_DFS_URI + " to use a different filesystem,");
    } else {
      log.error("FATAL: You are using the default URI for the filesystem. Set the property " + Property.INSTANCE_VOLUMES + " to use a different filesystem,");
    }
    log.error("FATAL: or change the property " + INSTANCE_DFS_DIR + " to use a different directory.");
    log.error("FATAL: The current value of " + INSTANCE_DFS_URI + " is |" + instanceDfsUri + "|");
    log.error("FATAL: The current value of " + INSTANCE_DFS_DIR + " is |" + instanceDfsDir + "|");
    log.error("FATAL: The current value of " + Property.INSTANCE_VOLUMES + " is |" + instanceVolumes + "|");
  }

  public boolean doInit(Opts opts, Configuration conf, VolumeManager fs) throws IOException {
    if (!checkInit(conf, fs, SiteConfiguration.getInstance())) {
      return false;
    }

    // prompt user for instance name and root password early, in case they
    // abort, we don't leave an inconsistent HDFS/ZooKeeper structure
    String instanceNamePath;
    try {
      instanceNamePath = getInstanceNamePath(opts);
    } catch (Exception e) {
      log.error("FATAL: Failed to talk to zookeeper", e);
      return false;
    }

    String rootUser;
    try {
      rootUser = getRootUserName(opts);
    } catch (Exception e) {
      log.error("FATAL: Failed to obtain user for administrative privileges");
      return false;
    }

    // Don't prompt for a password when we're running SASL(Kerberos)
    final AccumuloConfiguration siteConf = SiteConfiguration.getInstance();
    if (siteConf.getBoolean(Property.INSTANCE_RPC_SASL_ENABLED)) {
      opts.rootpass = UUID.randomUUID().toString().getBytes(UTF_8);
    } else {
      opts.rootpass = getRootPassword(opts, rootUser);
    }

    return initialize(opts, instanceNamePath, fs, rootUser);
  }

  private boolean initialize(Opts opts, String instanceNamePath, VolumeManager fs, String rootUser) {

    UUID uuid = UUID.randomUUID();
    // the actual disk locations of the root table and tablets
    String[] configuredVolumes = VolumeConfiguration.getVolumeUris(SiteConfiguration.getInstance());
    final String rootTabletDir = new Path(fs.choose(Optional.<String> absent(), configuredVolumes) + Path.SEPARATOR + ServerConstants.TABLE_DIR
        + Path.SEPARATOR + RootTable.ID + RootTable.ROOT_TABLET_LOCATION).toString();

    try {
      initZooKeeper(opts, uuid.toString(), instanceNamePath, rootTabletDir);
    } catch (Exception e) {
      log.error("FATAL: Failed to initialize zookeeper", e);
      return false;
    }

    try {
      initFileSystem(opts, fs, uuid, rootTabletDir);
    } catch (Exception e) {
      log.error("FATAL Failed to initialize filesystem", e);

      if (SiteConfiguration.getInstance().get(Property.INSTANCE_VOLUMES).trim().equals("")) {
        Configuration fsConf = CachedConfiguration.getInstance();

        final String defaultFsUri = "file:///";
        String fsDefaultName = fsConf.get("fs.default.name", defaultFsUri), fsDefaultFS = fsConf.get("fs.defaultFS", defaultFsUri);

        // Try to determine when we couldn't find an appropriate core-site.xml on the classpath
        if (defaultFsUri.equals(fsDefaultName) && defaultFsUri.equals(fsDefaultFS)) {
          log.error("FATAL: Default filesystem value ('fs.defaultFS' or 'fs.default.name') of '" + defaultFsUri + "' was found in the Hadoop configuration");
          log.error("FATAL: Please ensure that the Hadoop core-site.xml is on the classpath using 'general.classpaths' in accumulo-site.xml");
        }
      }

      return false;
    }

    final ServerConfigurationFactory confFactory = new ServerConfigurationFactory(HdfsZooInstance.getInstance());

    // When we're using Kerberos authentication, we need valid credentials to perform initialization. If the user provided some, use them.
    // If they did not, fall back to the credentials present in accumulo-site.xml that the servers will use themselves.
    try {
      final SiteConfiguration siteConf = confFactory.getSiteConfiguration();
      if (siteConf.getBoolean(Property.INSTANCE_RPC_SASL_ENABLED)) {
        final UserGroupInformation ugi = UserGroupInformation.getCurrentUser();
        // We don't have any valid creds to talk to HDFS
        if (!ugi.hasKerberosCredentials()) {
          final String accumuloKeytab = siteConf.get(Property.GENERAL_KERBEROS_KEYTAB), accumuloPrincipal = siteConf.get(Property.GENERAL_KERBEROS_PRINCIPAL);

          // Fail if the site configuration doesn't contain appropriate credentials to login as servers
          if (StringUtils.isBlank(accumuloKeytab) || StringUtils.isBlank(accumuloPrincipal)) {
            log.error("FATAL: No Kerberos credentials provided, and Accumulo is not properly configured for server login");
            return false;
          }

          log.info("Logging in as " + accumuloPrincipal + " with " + accumuloKeytab);

          // Login using the keytab as the 'accumulo' user
          UserGroupInformation.loginUserFromKeytab(accumuloPrincipal, accumuloKeytab);
        }
      }
    } catch (IOException e) {
      log.error("FATAL: Failed to get the Kerberos user", e);
      return false;
    }

    try {
      AccumuloServerContext context = new AccumuloServerContext(confFactory);
      initSecurity(context, opts, uuid.toString(), rootUser);
    } catch (Exception e) {
      log.error("FATAL: Failed to initialize security", e);
      return false;
    }
    return true;
  }

  private static boolean zookeeperAvailable() {
    try {
      return zoo.exists("/");
    } catch (KeeperException e) {
      return false;
    } catch (InterruptedException e) {
      return false;
    }
  }

  private static void initDirs(VolumeManager fs, UUID uuid, String[] baseDirs, boolean print) throws IOException {
    for (String baseDir : baseDirs) {
      fs.mkdirs(new Path(new Path(baseDir, ServerConstants.VERSION_DIR), "" + ServerConstants.DATA_VERSION));

      // create an instance id
      Path iidLocation = new Path(baseDir, ServerConstants.INSTANCE_ID_DIR);
      fs.mkdirs(iidLocation);
      fs.createNewFile(new Path(iidLocation, uuid.toString()));
      if (print)
        log.info("Initialized volume " + baseDir);
    }
  }

  private void initFileSystem(Opts opts, VolumeManager fs, UUID uuid, String rootTabletDir) throws IOException {
    initDirs(fs, uuid, VolumeConfiguration.getVolumeUris(SiteConfiguration.getInstance()), false);

    // initialize initial system tables config in zookeeper
    initSystemTablesConfig();

    String tableMetadataTabletDir = fs.choose(Optional.<String> absent(), ServerConstants.getBaseUris()) + Constants.HDFS_TABLES_DIR + Path.SEPARATOR
        + MetadataTable.ID + TABLE_TABLETS_TABLET_DIR;
    String replicationTableDefaultTabletDir = fs.choose(Optional.<String> absent(), ServerConstants.getBaseUris()) + Constants.HDFS_TABLES_DIR + Path.SEPARATOR
        + ReplicationTable.ID + Constants.DEFAULT_TABLET_LOCATION;
    String defaultMetadataTabletDir = fs.choose(Optional.<String> absent(), ServerConstants.getBaseUris()) + Constants.HDFS_TABLES_DIR + Path.SEPARATOR
        + MetadataTable.ID + Constants.DEFAULT_TABLET_LOCATION;

    // create table and default tablets directories
    createDirectories(fs, rootTabletDir, tableMetadataTabletDir, defaultMetadataTabletDir, replicationTableDefaultTabletDir);

    String ext = FileOperations.getNewFileExtension(AccumuloConfiguration.getDefaultConfiguration());

    // populate the metadata tables tablet with info about the replication table's one initial tablet
    String metadataFileName = tableMetadataTabletDir + Path.SEPARATOR + "0_1." + ext;
    Tablet replicationTablet = new Tablet(ReplicationTable.ID, replicationTableDefaultTabletDir, null, null);
    createMetadataFile(fs, metadataFileName, replicationTablet);

    // populate the root tablet with info about the metadata table's two initial tablets
    String rootTabletFileName = rootTabletDir + Path.SEPARATOR + "00000_00000." + ext;
    Text splitPoint = TabletsSection.getRange().getEndKey().getRow();
    Tablet tablesTablet = new Tablet(MetadataTable.ID, tableMetadataTabletDir, null, splitPoint, metadataFileName);
    Tablet defaultTablet = new Tablet(MetadataTable.ID, defaultMetadataTabletDir, splitPoint, null);
    createMetadataFile(fs, rootTabletFileName, tablesTablet, defaultTablet);
  }

  private static class Tablet {
    String tableId, dir;
    Text prevEndRow, endRow;
    String[] files;

    Tablet(String tableId, String dir, Text prevEndRow, Text endRow, String... files) {
      this.tableId = tableId;
      this.dir = dir;
      this.prevEndRow = prevEndRow;
      this.endRow = endRow;
      this.files = files;
    }
  }

  private static void createMetadataFile(VolumeManager volmanager, String fileName, Tablet... tablets) throws IOException {
    // sort file contents in memory, then play back to the file
    TreeMap<Key,Value> sorted = new TreeMap<>();
    for (Tablet tablet : tablets) {
      createEntriesForTablet(sorted, tablet);
    }
    FileSystem fs = volmanager.getVolumeByPath(new Path(fileName)).getFileSystem();
    FileSKVWriter tabletWriter = FileOperations.getInstance().openWriter(fileName, fs, fs.getConf(), AccumuloConfiguration.getDefaultConfiguration());
    tabletWriter.startDefaultLocalityGroup();

    for (Entry<Key,Value> entry : sorted.entrySet()) {
      tabletWriter.append(entry.getKey(), entry.getValue());
    }

    tabletWriter.close();
  }

  private static void createEntriesForTablet(TreeMap<Key,Value> map, Tablet tablet) {
    Value EMPTY_SIZE = new Value("0,0".getBytes(UTF_8));
    Text extent = new Text(KeyExtent.getMetadataEntry(new Text(tablet.tableId), tablet.endRow));
    addEntry(map, extent, DIRECTORY_COLUMN, new Value(tablet.dir.getBytes(UTF_8)));
    addEntry(map, extent, TIME_COLUMN, new Value((TabletTime.LOGICAL_TIME_ID + "0").getBytes(UTF_8)));
    addEntry(map, extent, PREV_ROW_COLUMN, KeyExtent.encodePrevEndRow(tablet.prevEndRow));
    for (String file : tablet.files) {
      addEntry(map, extent, new ColumnFQ(DataFileColumnFamily.NAME, new Text(file)), EMPTY_SIZE);
    }
  }

  private static void addEntry(TreeMap<Key,Value> map, Text row, ColumnFQ col, Value value) {
    map.put(new Key(row, col.getColumnFamily(), col.getColumnQualifier(), 0), value);
  }

  private static void createDirectories(VolumeManager fs, String... dirs) throws IOException {
    for (String s : dirs) {
      Path dir = new Path(s);
      try {
        FileStatus fstat = fs.getFileStatus(dir);
        if (!fstat.isDirectory()) {
          log.error("FATAL: location " + dir + " exists but is not a directory");
          return;
        }
      } catch (FileNotFoundException fnfe) {
        // attempt to create directory, since it doesn't exist
        if (!fs.mkdirs(dir)) {
          log.error("FATAL: unable to create directory " + dir);
          return;
        }
      }
    }
  }

  private static void initZooKeeper(Opts opts, String uuid, String instanceNamePath, String rootTabletDir) throws KeeperException, InterruptedException {
    // setup basic data in zookeeper
    zoo.putPersistentData(Constants.ZROOT, new byte[0], -1, NodeExistsPolicy.SKIP, Ids.OPEN_ACL_UNSAFE);
    zoo.putPersistentData(Constants.ZROOT + Constants.ZINSTANCES, new byte[0], -1, NodeExistsPolicy.SKIP, Ids.OPEN_ACL_UNSAFE);

    // setup instance name
    if (opts.clearInstanceName)
      zoo.recursiveDelete(instanceNamePath, NodeMissingPolicy.SKIP);
    zoo.putPersistentData(instanceNamePath, uuid.getBytes(UTF_8), NodeExistsPolicy.FAIL);

    final byte[] EMPTY_BYTE_ARRAY = new byte[0], ZERO_CHAR_ARRAY = new byte[] {'0'};

    // setup the instance
    String zkInstanceRoot = Constants.ZROOT + "/" + uuid;
    zoo.putPersistentData(zkInstanceRoot, EMPTY_BYTE_ARRAY, NodeExistsPolicy.FAIL);
    zoo.putPersistentData(zkInstanceRoot + Constants.ZTABLES, Constants.ZTABLES_INITIAL_ID, NodeExistsPolicy.FAIL);
    zoo.putPersistentData(zkInstanceRoot + Constants.ZNAMESPACES, new byte[0], NodeExistsPolicy.FAIL);
    TableManager.prepareNewNamespaceState(uuid, Namespaces.DEFAULT_NAMESPACE_ID, Namespaces.DEFAULT_NAMESPACE, NodeExistsPolicy.FAIL);
    TableManager.prepareNewNamespaceState(uuid, Namespaces.ACCUMULO_NAMESPACE_ID, Namespaces.ACCUMULO_NAMESPACE, NodeExistsPolicy.FAIL);
    TableManager.prepareNewTableState(uuid, RootTable.ID, Namespaces.ACCUMULO_NAMESPACE_ID, RootTable.NAME, TableState.ONLINE, NodeExistsPolicy.FAIL);
    TableManager.prepareNewTableState(uuid, MetadataTable.ID, Namespaces.ACCUMULO_NAMESPACE_ID, MetadataTable.NAME, TableState.ONLINE, NodeExistsPolicy.FAIL);
    TableManager.prepareNewTableState(uuid, ReplicationTable.ID, Namespaces.ACCUMULO_NAMESPACE_ID, ReplicationTable.NAME, TableState.OFFLINE,
        NodeExistsPolicy.FAIL);
    zoo.putPersistentData(zkInstanceRoot + Constants.ZTSERVERS, EMPTY_BYTE_ARRAY, NodeExistsPolicy.FAIL);
    zoo.putPersistentData(zkInstanceRoot + Constants.ZPROBLEMS, EMPTY_BYTE_ARRAY, NodeExistsPolicy.FAIL);
    zoo.putPersistentData(zkInstanceRoot + RootTable.ZROOT_TABLET, EMPTY_BYTE_ARRAY, NodeExistsPolicy.FAIL);
    zoo.putPersistentData(zkInstanceRoot + RootTable.ZROOT_TABLET_WALOGS, EMPTY_BYTE_ARRAY, NodeExistsPolicy.FAIL);
    zoo.putPersistentData(zkInstanceRoot + RootTable.ZROOT_TABLET_PATH, rootTabletDir.getBytes(UTF_8), NodeExistsPolicy.FAIL);
    zoo.putPersistentData(zkInstanceRoot + Constants.ZMASTERS, EMPTY_BYTE_ARRAY, NodeExistsPolicy.FAIL);
    zoo.putPersistentData(zkInstanceRoot + Constants.ZMASTER_LOCK, EMPTY_BYTE_ARRAY, NodeExistsPolicy.FAIL);
    zoo.putPersistentData(zkInstanceRoot + Constants.ZMASTER_GOAL_STATE, MasterGoalState.NORMAL.toString().getBytes(UTF_8), NodeExistsPolicy.FAIL);
    zoo.putPersistentData(zkInstanceRoot + Constants.ZGC, EMPTY_BYTE_ARRAY, NodeExistsPolicy.FAIL);
    zoo.putPersistentData(zkInstanceRoot + Constants.ZGC_LOCK, EMPTY_BYTE_ARRAY, NodeExistsPolicy.FAIL);
    zoo.putPersistentData(zkInstanceRoot + Constants.ZCONFIG, EMPTY_BYTE_ARRAY, NodeExistsPolicy.FAIL);
    zoo.putPersistentData(zkInstanceRoot + Constants.ZTABLE_LOCKS, EMPTY_BYTE_ARRAY, NodeExistsPolicy.FAIL);
    zoo.putPersistentData(zkInstanceRoot + Constants.ZHDFS_RESERVATIONS, EMPTY_BYTE_ARRAY, NodeExistsPolicy.FAIL);
    zoo.putPersistentData(zkInstanceRoot + Constants.ZNEXT_FILE, ZERO_CHAR_ARRAY, NodeExistsPolicy.FAIL);
    zoo.putPersistentData(zkInstanceRoot + Constants.ZRECOVERY, ZERO_CHAR_ARRAY, NodeExistsPolicy.FAIL);
    zoo.putPersistentData(zkInstanceRoot + Constants.ZMONITOR, EMPTY_BYTE_ARRAY, NodeExistsPolicy.FAIL);
    zoo.putPersistentData(zkInstanceRoot + Constants.ZMONITOR_LOCK, EMPTY_BYTE_ARRAY, NodeExistsPolicy.FAIL);
    zoo.putPersistentData(zkInstanceRoot + ReplicationConstants.ZOO_BASE, EMPTY_BYTE_ARRAY, NodeExistsPolicy.FAIL);
    zoo.putPersistentData(zkInstanceRoot + ReplicationConstants.ZOO_TSERVERS, EMPTY_BYTE_ARRAY, NodeExistsPolicy.FAIL);
  }

  private String getInstanceNamePath(Opts opts) throws IOException, KeeperException, InterruptedException {
    // setup the instance name
    String instanceName, instanceNamePath = null;
    boolean exists = true;
    do {
      if (opts.cliInstanceName == null) {
        instanceName = getConsoleReader().readLine("Instance name : ");
      } else {
        instanceName = opts.cliInstanceName;
      }
      if (instanceName == null)
        System.exit(0);
      instanceName = instanceName.trim();
      if (instanceName.length() == 0)
        continue;
      instanceNamePath = Constants.ZROOT + Constants.ZINSTANCES + "/" + instanceName;
      if (opts.clearInstanceName) {
        exists = false;
        break;
      } else if (exists = zoo.exists(instanceNamePath)) {
        String decision = getConsoleReader().readLine("Instance name \"" + instanceName + "\" exists. Delete existing entry from zookeeper? [Y/N] : ");
        if (decision == null)
          System.exit(0);
        if (decision.length() == 1 && decision.toLowerCase(Locale.ENGLISH).charAt(0) == 'y') {
          opts.clearInstanceName = true;
          exists = false;
        }
      }
    } while (exists);
    return instanceNamePath;
  }

  private String getRootUserName(Opts opts) throws IOException {
    AccumuloConfiguration conf = SiteConfiguration.getInstance();
    final String keytab = conf.get(Property.GENERAL_KERBEROS_KEYTAB);
    if (keytab.equals(Property.GENERAL_KERBEROS_KEYTAB.getDefaultValue()) || !conf.getBoolean(Property.INSTANCE_RPC_SASL_ENABLED)) {
      return DEFAULT_ROOT_USER;
    }

    ConsoleReader c = getConsoleReader();
    c.println("Running against secured HDFS");

    if (null != opts.rootUser) {
      return opts.rootUser;
    }

    do {
      String user = c.readLine("Principal (user) to grant administrative privileges to : ");
      if (user == null) {
        // should not happen
        System.exit(1);
      }
      if (!user.isEmpty()) {
        return user;
      }
    } while (true);
  }

  private byte[] getRootPassword(Opts opts, String rootUser) throws IOException {
    if (opts.cliPassword != null) {
      return opts.cliPassword.getBytes(UTF_8);
    }
    String rootpass;
    String confirmpass;
    do {
      rootpass = getConsoleReader().readLine("Enter initial password for " + rootUser + " (this may not be applicable for your security setup): ", '*');
      if (rootpass == null)
        System.exit(0);
      confirmpass = getConsoleReader().readLine("Confirm initial password for " + rootUser + ": ", '*');
      if (confirmpass == null)
        System.exit(0);
      if (!rootpass.equals(confirmpass))
        log.error("Passwords do not match");
    } while (!rootpass.equals(confirmpass));
    return rootpass.getBytes(UTF_8);
  }

  private static void initSecurity(AccumuloServerContext context, Opts opts, String iid, String rootUser) throws AccumuloSecurityException,
      ThriftSecurityException, IOException {
    AuditedSecurityOperation.getInstance(context, true).initializeSecurity(context.rpcCreds(), rootUser, opts.rootpass);
  }

  public static void initSystemTablesConfig() throws IOException {
    try {
      Configuration conf = CachedConfiguration.getInstance();
      int max = conf.getInt("dfs.replication.max", 512);
      // Hadoop 0.23 switched the min value configuration name
      int min = Math.max(conf.getInt("dfs.replication.min", 1), conf.getInt("dfs.namenode.replication.min", 1));
      if (max < 5)
        setMetadataReplication(max, "max");
      if (min > 5)
        setMetadataReplication(min, "min");
      for (Entry<String,String> entry : initialMetadataConf.entrySet()) {
        if (!TablePropUtil.setTableProperty(RootTable.ID, entry.getKey(), entry.getValue()))
          throw new IOException("Cannot create per-table property " + entry.getKey());
        if (!TablePropUtil.setTableProperty(MetadataTable.ID, entry.getKey(), entry.getValue()))
          throw new IOException("Cannot create per-table property " + entry.getKey());
      }
      // Only add combiner config to accumulo.metadata table (ACCUMULO-3077)
      for (Entry<String,String> entry : initialMetadataCombinerConf.entrySet()) {
        if (!TablePropUtil.setTableProperty(MetadataTable.ID, entry.getKey(), entry.getValue()))
          throw new IOException("Cannot create per-table property " + entry.getKey());
      }

      // add configuration to the replication table
      for (Entry<String,String> entry : initialReplicationTableConf.entrySet()) {
        if (!TablePropUtil.setTableProperty(ReplicationTable.ID, entry.getKey(), entry.getValue()))
          throw new IOException("Cannot create per-table property " + entry.getKey());
      }
    } catch (Exception e) {
      log.error("FATAL: Error talking to ZooKeeper", e);
      throw new IOException(e);
    }
  }

  private static void setMetadataReplication(int replication, String reason) throws IOException {
    String rep = getConsoleReader().readLine(
        "Your HDFS replication " + reason + " is not compatible with our default " + MetadataTable.NAME + " replication of 5. What do you want to set your "
            + MetadataTable.NAME + " replication to? (" + replication + ") ");
    if (rep == null || rep.length() == 0)
      rep = Integer.toString(replication);
    else
      // Lets make sure it's a number
      Integer.parseInt(rep);
    initialMetadataConf.put(Property.TABLE_FILE_REPLICATION.getKey(), rep);
  }

  public static boolean isInitialized(VolumeManager fs) throws IOException {
    for (String baseDir : VolumeConfiguration.getVolumeUris(SiteConfiguration.getInstance())) {
      if (fs.exists(new Path(baseDir, ServerConstants.INSTANCE_ID_DIR)) || fs.exists(new Path(baseDir, ServerConstants.VERSION_DIR)))
        return true;
    }

    return false;
  }

  private static void addVolumes(VolumeManager fs) throws IOException {

    String[] volumeURIs = VolumeConfiguration.getVolumeUris(SiteConfiguration.getInstance());

    HashSet<String> initializedDirs = new HashSet<String>();
    initializedDirs.addAll(Arrays.asList(ServerConstants.checkBaseUris(volumeURIs, true)));

    HashSet<String> uinitializedDirs = new HashSet<String>();
    uinitializedDirs.addAll(Arrays.asList(volumeURIs));
    uinitializedDirs.removeAll(initializedDirs);

    Path aBasePath = new Path(initializedDirs.iterator().next());
    Path iidPath = new Path(aBasePath, ServerConstants.INSTANCE_ID_DIR);
    Path versionPath = new Path(aBasePath, ServerConstants.VERSION_DIR);

    UUID uuid = UUID.fromString(ZooUtil.getInstanceIDFromHdfs(iidPath, SiteConfiguration.getInstance()));
    for (Pair<Path,Path> replacementVolume : ServerConstants.getVolumeReplacements()) {
<<<<<<< HEAD
      if (aBasePath.equals(replacementVolume.getSecond()))
        log.error(aBasePath + " is set to be replaced in " + Property.INSTANCE_VOLUMES_REPLACEMENTS + " and should not appear in " + Property.INSTANCE_VOLUMES
            + ". It is highly recommended that this property be removed as data could still be written to this volume.");
=======
      if (aBasePath.equals(replacementVolume.getFirst()))
        log.error(aBasePath + " is set to be replaced in " + Property.INSTANCE_VOLUMES_REPLACEMENTS + " and should not appear in " +
            Property.INSTANCE_VOLUMES + ". It is highly recommended that this property be removed as data could still be written to this volume.");
>>>>>>> 63be7d36
    }

    if (ServerConstants.DATA_VERSION != Accumulo.getAccumuloPersistentVersion(versionPath.getFileSystem(CachedConfiguration.getInstance()), versionPath)) {
      throw new IOException("Accumulo " + Constants.VERSION + " cannot initialize data version " + Accumulo.getAccumuloPersistentVersion(fs));
    }

    initDirs(fs, uuid, uinitializedDirs.toArray(new String[uinitializedDirs.size()]), true);
  }

  static class Opts extends Help {
    @Parameter(names = "--add-volumes", description = "Initialize any uninitialized volumes listed in instance.volumes")
    boolean addVolumes = false;
    @Parameter(names = "--reset-security", description = "just update the security information")
    boolean resetSecurity = false;
    @Parameter(names = "--clear-instance-name", description = "delete any existing instance name without prompting")
    boolean clearInstanceName = false;
    @Parameter(names = "--instance-name", description = "the instance name, if not provided, will prompt")
    String cliInstanceName;
    @Parameter(names = "--password", description = "set the password on the command line")
    String cliPassword;
    @Parameter(names = {"-u", "--user"}, description = "the name of the user to grant system permissions to")
    String rootUser = null;

    byte[] rootpass = null;
  }

  @Override
  public String keyword() {
    return "init";
  }

  @Override
  public void execute(final String[] args) {
    Opts opts = new Opts();
    opts.parseArgs(Initialize.class.getName(), args);

    try {
      AccumuloConfiguration acuConf = SiteConfiguration.getInstance();
      SecurityUtil.serverLogin(acuConf);
      Configuration conf = CachedConfiguration.getInstance();

      VolumeManager fs = VolumeManagerImpl.get(acuConf);

      if (opts.resetSecurity) {
        AccumuloServerContext context = new AccumuloServerContext(new ServerConfigurationFactory(HdfsZooInstance.getInstance()));
        if (isInitialized(fs)) {
          final String rootUser = getRootUserName(opts);
          opts.rootpass = getRootPassword(opts, rootUser);
          initSecurity(context, opts, HdfsZooInstance.getInstance().getInstanceID(), rootUser);
        } else {
          log.error("FATAL: Attempted to reset security on accumulo before it was initialized");
        }
      }

      if (opts.addVolumes) {
        addVolumes(fs);
      }

      if (!opts.resetSecurity && !opts.addVolumes)
        if (!doInit(opts, conf, fs))
          System.exit(-1);
    } catch (Exception e) {
      log.error("Fatal exception", e);
      throw new RuntimeException(e);
    }
  }

  public static void main(String[] args) {
    new Initialize().execute(args);
  }
}<|MERGE_RESOLUTION|>--- conflicted
+++ resolved
@@ -703,15 +703,9 @@
 
     UUID uuid = UUID.fromString(ZooUtil.getInstanceIDFromHdfs(iidPath, SiteConfiguration.getInstance()));
     for (Pair<Path,Path> replacementVolume : ServerConstants.getVolumeReplacements()) {
-<<<<<<< HEAD
-      if (aBasePath.equals(replacementVolume.getSecond()))
+      if (aBasePath.equals(replacementVolume.getFirst()))
         log.error(aBasePath + " is set to be replaced in " + Property.INSTANCE_VOLUMES_REPLACEMENTS + " and should not appear in " + Property.INSTANCE_VOLUMES
             + ". It is highly recommended that this property be removed as data could still be written to this volume.");
-=======
-      if (aBasePath.equals(replacementVolume.getFirst()))
-        log.error(aBasePath + " is set to be replaced in " + Property.INSTANCE_VOLUMES_REPLACEMENTS + " and should not appear in " +
-            Property.INSTANCE_VOLUMES + ". It is highly recommended that this property be removed as data could still be written to this volume.");
->>>>>>> 63be7d36
     }
 
     if (ServerConstants.DATA_VERSION != Accumulo.getAccumuloPersistentVersion(versionPath.getFileSystem(CachedConfiguration.getInstance()), versionPath)) {
