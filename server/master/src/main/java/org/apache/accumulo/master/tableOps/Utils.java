/*
 * Licensed to the Apache Software Foundation (ASF) under one or more
 * contributor license agreements.  See the NOTICE file distributed with
 * this work for additional information regarding copyright ownership.
 * The ASF licenses this file to You under the Apache License, Version 2.0
 * (the "License"); you may not use this file except in compliance with
 * the License.  You may obtain a copy of the License at
 *
 *     http://www.apache.org/licenses/LICENSE-2.0
 *
 * Unless required by applicable law or agreed to in writing, software
 * distributed under the License is distributed on an "AS IS" BASIS,
 * WITHOUT WARRANTIES OR CONDITIONS OF ANY KIND, either express or implied.
 * See the License for the specific language governing permissions and
 * limitations under the License.
 */
package org.apache.accumulo.master.tableOps;

import java.math.BigInteger;
import java.nio.charset.StandardCharsets;
import java.util.concurrent.locks.Lock;
import java.util.concurrent.locks.ReentrantLock;

import org.apache.accumulo.core.Constants;
import org.apache.accumulo.core.client.Instance;
import org.apache.accumulo.core.client.impl.Namespaces;
import org.apache.accumulo.core.client.impl.Tables;
import org.apache.accumulo.core.client.impl.thrift.TableOperation;
import org.apache.accumulo.core.client.impl.thrift.TableOperationExceptionType;
import org.apache.accumulo.core.client.impl.thrift.ThriftTableOperationException;
import org.apache.accumulo.core.util.Base64;
import org.apache.accumulo.core.zookeeper.ZooUtil;
import org.apache.accumulo.fate.zookeeper.DistributedReadWriteLock;
import org.apache.accumulo.fate.zookeeper.IZooReaderWriter;
import org.apache.accumulo.fate.zookeeper.IZooReaderWriter.Mutator;
import org.apache.accumulo.fate.zookeeper.ZooReservation;
import org.apache.accumulo.server.client.HdfsZooInstance;
import org.apache.accumulo.server.zookeeper.ZooQueueLock;
import org.apache.accumulo.server.zookeeper.ZooReaderWriter;
import org.apache.log4j.Logger;
import org.apache.zookeeper.KeeperException;

public class Utils {
  private static final byte[] ZERO_BYTE = new byte[] {'0'};

  static void checkTableDoesNotExist(Instance instance, String tableName, String tableId, TableOperation operation) throws ThriftTableOperationException {

    String id = Tables.getNameToIdMap(instance).get(tableName);

    if (id != null && !id.equals(tableId))
      throw new ThriftTableOperationException(null, tableName, operation, TableOperationExceptionType.EXISTS, null);
  }

  static String getNextTableId(String tableName, Instance instance) throws ThriftTableOperationException {

    String tableId = null;
    try {
      IZooReaderWriter zoo = ZooReaderWriter.getInstance();
      final String ntp = ZooUtil.getRoot(instance) + Constants.ZTABLES;
      byte[] nid = zoo.mutate(ntp, ZERO_BYTE, ZooUtil.PUBLIC, new Mutator() {
        @Override
        public byte[] mutate(byte[] currentValue) throws Exception {
          BigInteger nextId = new BigInteger(new String(currentValue, StandardCharsets.UTF_8), Character.MAX_RADIX);
          nextId = nextId.add(BigInteger.ONE);
          return nextId.toString(Character.MAX_RADIX).getBytes(StandardCharsets.UTF_8);
        }
      });
      return new String(nid, StandardCharsets.UTF_8);
    } catch (Exception e1) {
      Logger.getLogger(CreateTable.class).error("Failed to assign tableId to " + tableName, e1);
      throw new ThriftTableOperationException(tableId, tableName, TableOperation.CREATE, TableOperationExceptionType.OTHER, e1.getMessage());
    }
  }

  static final Lock tableNameLock = new ReentrantLock();
  static final Lock idLock = new ReentrantLock();
  private static final Logger log = Logger.getLogger(Utils.class);

  public static long reserveTable(String tableId, long tid, boolean writeLock, boolean tableMustExist, TableOperation op) throws Exception {
    if (getLock(tableId, tid, writeLock).tryLock()) {
      if (tableMustExist) {
        Instance instance = HdfsZooInstance.getInstance();
        IZooReaderWriter zk = ZooReaderWriter.getInstance();
        if (!zk.exists(ZooUtil.getRoot(instance) + Constants.ZTABLES + "/" + tableId))
          throw new ThriftTableOperationException(tableId, "", op, TableOperationExceptionType.NOTFOUND, "Table does not exist");
      }
      log.info("table " + tableId + " (" + Long.toHexString(tid) + ") locked for " + (writeLock ? "write" : "read") + " operation: " + op);
      return 0;
    } else
      return 100;
  }

  public static void unreserveTable(String tableId, long tid, boolean writeLock) throws Exception {
    getLock(tableId, tid, writeLock).unlock();
    log.info("table " + tableId + " (" + Long.toHexString(tid) + ") unlocked for " + (writeLock ? "write" : "read"));
  }

  public static void unreserveNamespace(String namespaceId, long id, boolean writeLock) throws Exception {
    getLock(namespaceId, id, writeLock).unlock();
    log.info("namespace " + namespaceId + " (" + Long.toHexString(id) + ") unlocked for " + (writeLock ? "write" : "read"));
  }

  public static long reserveNamespace(String namespaceId, long id, boolean writeLock, boolean mustExist, TableOperation op) throws Exception {
    if (getLock(namespaceId, id, writeLock).tryLock()) {
      if (mustExist) {
        Instance instance = HdfsZooInstance.getInstance();
        IZooReaderWriter zk = ZooReaderWriter.getInstance();
        if (!zk.exists(ZooUtil.getRoot(instance) + Constants.ZNAMESPACES + "/" + namespaceId))
          throw new ThriftTableOperationException(namespaceId, "", op, TableOperationExceptionType.NAMESPACE_NOTFOUND, "Namespace does not exist");
      }
      log.info("namespace " + namespaceId + " (" + Long.toHexString(id) + ") locked for " + (writeLock ? "write" : "read") + " operation: " + op);
      return 0;
    } else
      return 100;
  }

  public static long reserveHdfsDirectory(String directory, long tid) throws KeeperException, InterruptedException {
    Instance instance = HdfsZooInstance.getInstance();

    String resvPath = ZooUtil.getRoot(instance) + Constants.ZHDFS_RESERVATIONS + "/"
        + Base64.encodeBase64String(directory.getBytes(StandardCharsets.UTF_8));

    IZooReaderWriter zk = ZooReaderWriter.getInstance();

    if (ZooReservation.attempt(zk, resvPath, String.format("%016x", tid), "")) {
      return 0;
    } else
      return 50;
  }

  public static void unreserveHdfsDirectory(String directory, long tid) throws KeeperException, InterruptedException {
    Instance instance = HdfsZooInstance.getInstance();
    String resvPath = ZooUtil.getRoot(instance) + Constants.ZHDFS_RESERVATIONS + "/"
<<<<<<< HEAD
        + Base64.encodeBase64String(directory.getBytes(StandardCharsets.UTF_8));
    ZooReservation.release(ZooReaderWriter.getRetryingInstance(), resvPath, String.format("%016x", tid));
=======
        + Base64.encodeBase64String(directory.getBytes(Constants.UTF8));
    ZooReservation.release(ZooReaderWriter.getInstance(), resvPath, String.format("%016x", tid));
>>>>>>> 0e4159c3
  }

  private static Lock getLock(String tableId, long tid, boolean writeLock) throws Exception {
    byte[] lockData = String.format("%016x", tid).getBytes(StandardCharsets.UTF_8);
    ZooQueueLock qlock = new ZooQueueLock(ZooUtil.getRoot(HdfsZooInstance.getInstance()) + Constants.ZTABLE_LOCKS + "/" + tableId, false);
    Lock lock = DistributedReadWriteLock.recoverLock(qlock, lockData);
    if (lock == null) {
      DistributedReadWriteLock locker = new DistributedReadWriteLock(qlock, lockData);
      if (writeLock)
        lock = locker.writeLock();
      else
        lock = locker.readLock();
    }
    return lock;
  }

  public static Lock getReadLock(String tableId, long tid) throws Exception {
    return Utils.getLock(tableId, tid, false);
  }

  static void checkNamespaceDoesNotExist(Instance instance, String namespace, String namespaceId, TableOperation operation)
      throws ThriftTableOperationException {

    String n = Namespaces.getNameToIdMap(instance).get(namespace);

    if (n != null && !n.equals(namespaceId))
      throw new ThriftTableOperationException(null, namespace, operation, TableOperationExceptionType.NAMESPACE_EXISTS, null);
  }
}<|MERGE_RESOLUTION|>--- conflicted
+++ resolved
@@ -131,13 +131,8 @@
   public static void unreserveHdfsDirectory(String directory, long tid) throws KeeperException, InterruptedException {
     Instance instance = HdfsZooInstance.getInstance();
     String resvPath = ZooUtil.getRoot(instance) + Constants.ZHDFS_RESERVATIONS + "/"
-<<<<<<< HEAD
         + Base64.encodeBase64String(directory.getBytes(StandardCharsets.UTF_8));
-    ZooReservation.release(ZooReaderWriter.getRetryingInstance(), resvPath, String.format("%016x", tid));
-=======
-        + Base64.encodeBase64String(directory.getBytes(Constants.UTF8));
     ZooReservation.release(ZooReaderWriter.getInstance(), resvPath, String.format("%016x", tid));
->>>>>>> 0e4159c3
   }
 
   private static Lock getLock(String tableId, long tid, boolean writeLock) throws Exception {
